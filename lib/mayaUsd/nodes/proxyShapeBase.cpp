--- conflicted
+++ resolved
@@ -701,7 +701,6 @@
                 // UsdStage. See https://github.com/Autodesk/maya-usd/issues/528 for
                 // more information.
                 UsdStageCacheContext ctx(UsdMayaStageCache::Get(loadSet == UsdStage::InitialLoadSet::LoadAll));
-<<<<<<< HEAD
                 SdfLayerRefPtr sessionLayer = nullptr;
                 SdfLayerRefPtr rootLayer = computeRootLayer(dataBlock, fileString);
                 if (nullptr == rootLayer)
@@ -709,11 +708,6 @@
 
                 if (rootLayer) {
                     sessionLayer = computeSessionLayer(dataBlock);
-=======
-
-                if (SdfLayerRefPtr rootLayer = SdfLayer::FindOrOpen(fileString)) {
-                    SdfLayerRefPtr sessionLayer = computeSessionLayer(dataBlock);
->>>>>>> c0821420
                     if (sessionLayer) {
                         usdStage = UsdStage::Open(rootLayer,
                                 sessionLayer,
