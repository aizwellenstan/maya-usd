//
// Copyright 2019 Autodesk
//
// Licensed under the Apache License, Version 2.0 (the "License");
// you may not use this file except in compliance with the License.
// You may obtain a copy of the License at
//
//     http://www.apache.org/licenses/LICENSE-2.0
//
// Unless required by applicable law or agreed to in writing, software
// distributed under the License is distributed on an "AS IS" BASIS,
// WITHOUT WARRANTIES OR CONDITIONS OF ANY KIND, either express or implied.
// See the License for the specific language governing permissions and
// limitations under the License.
//
#include "UsdTransform3dHandler.h"

#include <mayaUsd/ufe/UsdSceneItem.h>

namespace MAYAUSD_NS_DEF {
namespace ufe {

UsdTransform3dHandler::UsdTransform3dHandler()
    : Ufe::Transform3dHandler()
{
}

UsdTransform3dHandler::~UsdTransform3dHandler() { }

/*static*/
UsdTransform3dHandler::Ptr UsdTransform3dHandler::create()
{
    return std::make_shared<UsdTransform3dHandler>();
}

//------------------------------------------------------------------------------
// Ufe::Transform3dHandler overrides
//------------------------------------------------------------------------------

Ufe::Transform3d::Ptr UsdTransform3dHandler::transform3d(const Ufe::SceneItem::Ptr& item) const
{
    UsdSceneItem::Ptr usdItem = std::dynamic_pointer_cast<UsdSceneItem>(item);
#if !defined(NDEBUG)
    assert(usdItem);
#endif
<<<<<<< HEAD

=======
>>>>>>> 7c64b5df
    return UsdTransform3d::create(usdItem);
}

} // namespace ufe
} // namespace MAYAUSD_NS_DEF<|MERGE_RESOLUTION|>--- conflicted
+++ resolved
@@ -43,10 +43,7 @@
 #if !defined(NDEBUG)
     assert(usdItem);
 #endif
-<<<<<<< HEAD
 
-=======
->>>>>>> 7c64b5df
     return UsdTransform3d::create(usdItem);
 }
 
