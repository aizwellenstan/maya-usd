--- conflicted
+++ resolved
@@ -69,8 +69,6 @@
     /// Default value to use when collecting UVs from a UV set and a component
     /// has no authored value.
     const GfVec2f UnauthoredUV = GfVec2f(0.f);
-<<<<<<< HEAD
-=======
 
     /// Default values to use when collecting colors based on shader values
     /// and an object or component has no assigned shader.
@@ -85,7 +83,6 @@
                                                    UnauthoredColorSetRGB[1],
                                                    UnauthoredColorSetRGB[2],
                                                    UnauthoredColorAlpha);
->>>>>>> a7ccad1d
 
     // XXX: Note that this function is not exposed publicly since the USD schema
     // has been updated to conform to OpenSubdiv 3. We still look for this attribute
