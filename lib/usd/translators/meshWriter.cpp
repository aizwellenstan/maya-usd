//
// Copyright 2016 Pixar
//
// Licensed under the Apache License, Version 2.0 (the "License");
// you may not use this file except in compliance with the License.
// You may obtain a copy of the License at
//
//     http://www.apache.org/licenses/LICENSE-2.0
//
// Unless required by applicable law or agreed to in writing, software
// distributed under the License is distributed on an "AS IS" BASIS,
// WITHOUT WARRANTIES OR CONDITIONS OF ANY KIND, either express or implied.
// See the License for the specific language governing permissions and
// limitations under the License.
//
#include "meshWriter.h"

#include <set>
#include <string>
#include <vector>

#include <maya/MFnDependencyNode.h>
#include <maya/MFnMesh.h>
#include <maya/MIntArray.h>
#include <maya/MPlug.h>
#include <maya/MPlugArray.h>
#include <maya/MString.h>
#include <maya/MStringArray.h>
#include <maya/MUintArray.h>

#include <pxr/pxr.h>
#include <pxr/base/gf/vec2f.h>
#include <pxr/base/gf/vec3f.h>
#include <pxr/base/gf/vec4f.h>
#include <pxr/base/tf/token.h>
#include <pxr/base/vt/array.h>
#include <pxr/usd/sdf/path.h>
#include <pxr/usd/sdf/types.h>
#include <pxr/usd/usd/timeCode.h>
#include <pxr/usd/usdGeom/mesh.h>
#include <pxr/usd/usdGeom/pointBased.h>
#include <pxr/usd/usdGeom/primvar.h>
#include <pxr/usd/usdUtils/pipeline.h>

#include <mayaUsd/fileio/primWriter.h>
#include <mayaUsd/fileio/primWriterRegistry.h>
#include <mayaUsd/fileio/translators/translatorMesh.h>
#include <mayaUsd/fileio/utils/adaptor.h>
#include <mayaUsd/fileio/utils/meshReadUtils.h>
#include <mayaUsd/fileio/utils/meshWriteUtils.h>
#include <mayaUsd/fileio/utils/writeUtil.h>
#include <mayaUsd/fileio/writeJobContext.h>
#include <mayaUsd/utils/util.h>

PXR_NAMESPACE_OPEN_SCOPE

PXRUSDMAYA_REGISTER_WRITER(mesh, PxrUsdTranslators_MeshWriter);
PXRUSDMAYA_REGISTER_ADAPTOR_SCHEMA(mesh, UsdGeomMesh);

const GfVec2f PxrUsdTranslators_MeshWriter::_DefaultUV = GfVec2f(0.f);

const GfVec3f PxrUsdTranslators_MeshWriter::_ShaderDefaultRGB = GfVec3f(0.5);
const float PxrUsdTranslators_MeshWriter::_ShaderDefaultAlpha = 0.0;

const GfVec3f PxrUsdTranslators_MeshWriter::_ColorSetDefaultRGB = GfVec3f(1.0);
const float PxrUsdTranslators_MeshWriter::_ColorSetDefaultAlpha = 1.0;
const GfVec4f PxrUsdTranslators_MeshWriter::_ColorSetDefaultRGBA = GfVec4f(
    PxrUsdTranslators_MeshWriter::_ColorSetDefaultRGB[0],
    PxrUsdTranslators_MeshWriter::_ColorSetDefaultRGB[1],
    PxrUsdTranslators_MeshWriter::_ColorSetDefaultRGB[2],
    PxrUsdTranslators_MeshWriter::_ColorSetDefaultAlpha);

PxrUsdTranslators_MeshWriter::PxrUsdTranslators_MeshWriter(
        const MFnDependencyNode& depNodeFn,
        const SdfPath& usdPath,
        UsdMayaWriteJobContext& jobCtx) :
    UsdMayaPrimWriter(depNodeFn, usdPath, jobCtx)
{
    MayaUsd::TranslatorMeshWrite meshWriter( depNodeFn,
                                             GetUsdStage(),
                                             GetUsdPath(),
                                             GetDagPath());
    _usdPrim = meshWriter.usdMesh().GetPrim();
    if (!TF_VERIFY(
            _usdPrim,
            "Could not get UsdPrim for UsdGeomMesh at path '%s'\n",
            meshWriter.usdMesh().GetPath().GetText())) {
        return;
    }
}

/* virtual */
void
PxrUsdTranslators_MeshWriter::PostExport()
{
    _CleanupPrimvars();
}

/* virtual */
void
PxrUsdTranslators_MeshWriter::Write(const UsdTimeCode& usdTime)
{
    UsdMayaPrimWriter::Write(usdTime);

    UsdGeomMesh primSchema(_usdPrim);
    writeMeshAttrs(usdTime, primSchema);
}

bool
PxrUsdTranslators_MeshWriter::writeMeshAttrs(
        const UsdTimeCode& usdTime,
        UsdGeomMesh& primSchema)
{
    MStatus status = MS::kSuccess;

    // Exporting reference object only once
    if (usdTime.IsDefault() && _GetExportArgs().exportReferenceObjects) {
        UsdMayaMeshWriteUtils::exportReferenceMesh(primSchema, GetMayaObject());
    }

    // Write UsdSkel skeletal skinning data first, since this function will
    // determine whether we use the "input" or "final" mesh when exporting
    // mesh geometry. This should only be run once at default time.
    if (usdTime.IsDefault()) {
        _skelInputMesh = writeSkinningData(primSchema);
    }

    // This is the mesh that "lives" at the end of this dag node. We should
    // always pull user-editable "sidecar" data like color sets and tags from
    // this mesh.
    MFnMesh finalMesh(GetDagPath(), &status);
    if (!status) {
        TF_RUNTIME_ERROR(
            "Failed to get final mesh at DAG path: %s",
            GetDagPath().fullPathName().asChar());
        return false;
    }

    // If exporting skinning, then geomMesh and finalMesh will be different
    // meshes. The general rule is to use geomMesh only for geometric data such
    // as vertices, faces, normals, but use finalMesh for UVs, color sets,
    // and user-defined tagging (e.g. subdiv tags).
    MObject geomMeshObj = _skelInputMesh.isNull() ?
            finalMesh.object() : _skelInputMesh;
    // do not pass these to functions that need access to geomMeshObj!
    // geomMesh.object() returns nil for meshes of type kMeshData.
    MFnMesh geomMesh(geomMeshObj, &status); 
    if (!status) {
        TF_RUNTIME_ERROR(
            "Failed to get geom mesh at DAG path: %s",
            GetDagPath().fullPathName().asChar());
        return false;
    }

    // Return if usdTime does not match if shape is animated.
    if (usdTime.IsDefault() == _IsMeshAnimated()) {
        // If the shape is animated (based on the check above), only export time
        // samples. If the shape is non-animated, only export at the default
        // time.
        return true;
    }

    unsigned int numVertices = geomMesh.numVertices();
    unsigned int numPolygons = geomMesh.numPolygons();

    // Set mesh attrs ==========
    // Get points
    // TODO: Use memcpy()
    const float* mayaRawPoints = geomMesh.getRawPoints(&status);
    VtArray<GfVec3f> points(numVertices);
    for (unsigned int i = 0; i < numVertices; i++) {
        unsigned int floatIndex = i*3;
        points[i].Set(mayaRawPoints[floatIndex],
                      mayaRawPoints[floatIndex+1],
                      mayaRawPoints[floatIndex+2]);
    }

    VtArray<GfVec3f> extent(2);
    // Compute the extent using the raw points
    UsdGeomPointBased::ComputeExtent(points, &extent);

    _SetAttribute(primSchema.GetPointsAttr(), &points, usdTime);
    _SetAttribute(primSchema.CreateExtentAttr(), &extent, usdTime);

    // Get faceVertexIndices
    unsigned int numFaceVertices = geomMesh.numFaceVertices(&status);
    VtArray<int>     faceVertexCounts(numPolygons);
    VtArray<int>     faceVertexIndices(numFaceVertices);
    MIntArray mayaFaceVertexIndices; // used in loop below
    unsigned int curFaceVertexIndex = 0;
    for (unsigned int i = 0; i < numPolygons; i++) {
        geomMesh.getPolygonVertices(i, mayaFaceVertexIndices);
        faceVertexCounts[i] = mayaFaceVertexIndices.length();
        for (unsigned int j=0; j < mayaFaceVertexIndices.length(); j++) {
            faceVertexIndices[ curFaceVertexIndex ] = mayaFaceVertexIndices[j]; // push_back
            curFaceVertexIndex++;
        }
    }
    _SetAttribute(primSchema.GetFaceVertexCountsAttr(), &faceVertexCounts, usdTime);
    _SetAttribute(primSchema.GetFaceVertexIndicesAttr(), &faceVertexIndices, usdTime);

    // Read subdiv scheme tagging. If not set, we default to defaultMeshScheme
    // flag (this is specified by the job args but defaults to catmullClark).
<<<<<<< HEAD
    TfToken sdScheme = UsdMayaMeshReadUtils::getSubdivScheme(finalMesh);
=======
    TfToken sdScheme = UsdMayaMeshWriteUtils::getSubdivScheme(finalMesh);
>>>>>>> 2b1e3043
    if (sdScheme.IsEmpty()) {
        sdScheme = _GetExportArgs().defaultMeshScheme;
    }
    primSchema.CreateSubdivisionSchemeAttr(VtValue(sdScheme), true);

    if (sdScheme == UsdGeomTokens->none) {
        // Polygonal mesh - export normals.
        bool emitNormals = true; // Default to emitting normals if no tagging.
        UsdMayaMeshReadUtils::getEmitNormalsTag(finalMesh, &emitNormals);
        if (emitNormals) {
            VtArray<GfVec3f> meshNormals;
            TfToken normalInterp;

<<<<<<< HEAD
            if (UsdMayaMeshReadUtils::getMeshNormals(
=======
            if (UsdMayaMeshWriteUtils::getMeshNormals(
>>>>>>> 2b1e3043
                    geomMeshObj,
                    &meshNormals,
                    &normalInterp)) {
                _SetAttribute(
                    primSchema.GetNormalsAttr(),
                    &meshNormals,
                    usdTime);
                primSchema.SetNormalsInterpolation(normalInterp);
            }
        }
    } else {
        // Subdivision surface - export subdiv-specific attributes.
<<<<<<< HEAD
        TfToken sdInterpBound = UsdMayaMeshReadUtils::getSubdivInterpBoundary(
=======
        TfToken sdInterpBound = UsdMayaMeshWriteUtils::getSubdivInterpBoundary(
>>>>>>> 2b1e3043
            finalMesh);
        if (!sdInterpBound.IsEmpty()) {
            _SetAttribute(primSchema.CreateInterpolateBoundaryAttr(),
                          sdInterpBound);
        }

        TfToken sdFVLinearInterpolation =
<<<<<<< HEAD
            UsdMayaMeshReadUtils::getSubdivFVLinearInterpolation(finalMesh);
=======
            UsdMayaMeshWriteUtils::getSubdivFVLinearInterpolation(finalMesh);
>>>>>>> 2b1e3043
        if (!sdFVLinearInterpolation.IsEmpty()) {
            _SetAttribute(primSchema.CreateFaceVaryingLinearInterpolationAttr(),
                          sdFVLinearInterpolation);
        }

        assignSubDivTagsToUSDPrim(finalMesh, primSchema);
    }

    // Holes - we treat InvisibleFaces as holes
    MUintArray mayaHoles = finalMesh.getInvisibleFaces();
    if (mayaHoles.length() > 0) {
        VtArray<int> subdHoles(mayaHoles.length());
        for (unsigned int i=0; i < mayaHoles.length(); i++) {
            subdHoles[i] = mayaHoles[i];
        }
        // not animatable in Maya, so we'll set default only
        _SetAttribute(primSchema.GetHoleIndicesAttr(), &subdHoles);
    }

    // == Write UVSets as Vec2f Primvars
    MStringArray uvSetNames;
    if (_GetExportArgs().exportMeshUVs) {
        status = finalMesh.getUVSetNames(uvSetNames);
    }
    for (unsigned int i = 0; i < uvSetNames.length(); ++i) {
        VtArray<GfVec2f> uvValues;
        TfToken interpolation;
        VtArray<int> assignmentIndices;

        if (!_GetMeshUVSetData(
                finalMesh.object(),
                uvSetNames[i],
                &uvValues,
                &interpolation,
                &assignmentIndices)) {
            continue;
        }

        // XXX:bug 118447
        // We should be able to configure the UV map name that triggers this
        // behavior, and the name to which it exports.
        // The UV Set "map1" is renamed st. This is a Pixar/USD convention.
        TfToken setName(uvSetNames[i].asChar());
        if (setName == "map1") {
            setName = UsdUtilsGetPrimaryUVSetName();
        }

        _createUVPrimVar(primSchema,
                         setName,
                         usdTime,
                         uvValues,
                         interpolation,
                         assignmentIndices);
    }

    // == Gather ColorSets
    std::vector<std::string> colorSetNames;
    if (_GetExportArgs().exportColorSets) {
        MStringArray mayaColorSetNames;
        status = finalMesh.getColorSetNames(mayaColorSetNames);
        colorSetNames.reserve(mayaColorSetNames.length());
        for (unsigned int i = 0; i < mayaColorSetNames.length(); i++) {
            colorSetNames.emplace_back(mayaColorSetNames[i].asChar());
        }
    }

    std::set<std::string> colorSetNamesSet(colorSetNames.begin(), colorSetNames.end());

    VtArray<GfVec3f> shadersRGBData;
    VtArray<float> shadersAlphaData;
    TfToken shadersInterpolation;
    VtArray<int> shadersAssignmentIndices;

    // If we're exporting displayColor or we have color sets, gather colors and
    // opacities from the shaders assigned to the mesh and/or its faces.
    // If we find a displayColor color set, the shader colors and opacities
    // will be used to fill in unauthored/unpainted faces in the color set.
    if (_GetExportArgs().exportDisplayColor || !colorSetNames.empty()) {
        UsdMayaUtil::GetLinearShaderColor(
            finalMesh,
            &shadersRGBData,
            &shadersAlphaData,
            &shadersInterpolation,
            &shadersAssignmentIndices);
    }

    for (const std::string& colorSetName: colorSetNames) {

        if (_excludeColorSets.count(colorSetName) > 0)
            continue;

        bool isDisplayColor = false;

        if (colorSetName == UsdMayaMeshColorSetTokens->DisplayColorColorSetName.GetString()) {
            if (!_GetExportArgs().exportDisplayColor) {
                continue;
            }
            isDisplayColor=true;
        }

        if (colorSetName == UsdMayaMeshColorSetTokens->DisplayOpacityColorSetName.GetString()) {
            TF_WARN("Mesh \"%s\" has a color set named \"%s\", "
                "which is a reserved Primvar name in USD. Skipping...",
                finalMesh.fullPathName().asChar(),
                UsdMayaMeshColorSetTokens->DisplayOpacityColorSetName
                    .GetText());
            continue;
        }

        VtArray<GfVec3f> RGBData;
        VtArray<float> AlphaData;
        TfToken interpolation;
        VtArray<int> assignmentIndices;
        MFnMesh::MColorRepresentation colorSetRep;
        bool clamped = false;

        if (!_GetMeshColorSetData(
                finalMesh.object(),
                MString(colorSetName.c_str()),
                isDisplayColor,
                shadersRGBData,
                shadersAlphaData,
                shadersAssignmentIndices,
                &RGBData,
                &AlphaData,
                &interpolation,
                &assignmentIndices,
                &colorSetRep,
                &clamped)) {
            TF_WARN("Unable to retrieve colorSet data: %s on mesh: %s. "
                    "Skipping...",
                    colorSetName.c_str(), finalMesh.fullPathName().asChar());
            continue;
        }

        if (isDisplayColor) {
            // We tag the resulting displayColor/displayOpacity primvar as
            // authored to make sure we reconstruct the color set on import.
            _addDisplayPrimvars(
                primSchema,
                usdTime,
                colorSetRep,
                RGBData,
                AlphaData,
                interpolation,
                assignmentIndices,
                clamped,
                true);
        } else {
            const std::string sanitizedName = UsdMayaUtil::SanitizeColorSetName(colorSetName);
            // if our sanitized name is different than our current one and the
            // sanitized name already exists, it means 2 things are trying to
            // write to the same primvar.  warn and continue.
            if (colorSetName != sanitizedName &&
                    colorSetNamesSet.count(sanitizedName) > 0) {
                TF_WARN("Skipping colorSet '%s' as the colorSet '%s' exists as "
                        "well.",
                        colorSetName.c_str(), sanitizedName.c_str());
                continue;
            }

            TfToken colorSetNameToken = TfToken(sanitizedName);
            if (colorSetRep == MFnMesh::kAlpha) {
                _createAlphaPrimVar(primSchema,
                                    colorSetNameToken,
                                    usdTime,
                                    AlphaData,
                                    interpolation,
                                    assignmentIndices,
                                    clamped);
            } else if (colorSetRep == MFnMesh::kRGB) {
                _createRGBPrimVar(primSchema,
                                  colorSetNameToken,
                                  usdTime,
                                  RGBData,
                                  interpolation,
                                  assignmentIndices,
                                  clamped);
            } else if (colorSetRep == MFnMesh::kRGBA) {
                _createRGBAPrimVar(primSchema,
                                   colorSetNameToken,
                                   usdTime,
                                   RGBData,
                                   AlphaData,
                                   interpolation,
                                   assignmentIndices,
                                   clamped);
            }
        }
    }

    // _addDisplayPrimvars() will only author displayColor and displayOpacity
    // if no authored opinions exist, so the code below only has an effect if
    // we did NOT find a displayColor color set above.
    if (_GetExportArgs().exportDisplayColor) {
        // Using the shader default values (an alpha of zero, in particular)
        // results in Gprims rendering the same way in usdview as they do in
        // Maya (i.e. unassigned components are invisible).
        //
        // Since these colors come from the shaders and not a colorset, we are
        // not adding the clamp attribute as custom data. We also don't need to
        // reconstruct a color set from them on import since they originated
        // from the bound shader(s), so the authored flag is set to false.
        _addDisplayPrimvars(primSchema,
                            usdTime,
                            MFnMesh::kRGBA,
                            shadersRGBData,
                            shadersAlphaData,
                            shadersInterpolation,
                            shadersAssignmentIndices,
                            false,
                            false);
    }

    return true;
}

/* virtual */
bool
PxrUsdTranslators_MeshWriter::ExportsGprims() const
{
    return true;
}

bool
PxrUsdTranslators_MeshWriter::_IsMeshAnimated() const
{
    // Note that _HasAnimCurves() as computed by UsdMayaTransformWriter is
    // whether the finalMesh is animated.
    return _skelInputMesh.isNull() ? _HasAnimCurves() : false;
}


PXR_NAMESPACE_CLOSE_SCOPE<|MERGE_RESOLUTION|>--- conflicted
+++ resolved
@@ -201,11 +201,7 @@
 
     // Read subdiv scheme tagging. If not set, we default to defaultMeshScheme
     // flag (this is specified by the job args but defaults to catmullClark).
-<<<<<<< HEAD
-    TfToken sdScheme = UsdMayaMeshReadUtils::getSubdivScheme(finalMesh);
-=======
     TfToken sdScheme = UsdMayaMeshWriteUtils::getSubdivScheme(finalMesh);
->>>>>>> 2b1e3043
     if (sdScheme.IsEmpty()) {
         sdScheme = _GetExportArgs().defaultMeshScheme;
     }
@@ -219,11 +215,7 @@
             VtArray<GfVec3f> meshNormals;
             TfToken normalInterp;
 
-<<<<<<< HEAD
-            if (UsdMayaMeshReadUtils::getMeshNormals(
-=======
             if (UsdMayaMeshWriteUtils::getMeshNormals(
->>>>>>> 2b1e3043
                     geomMeshObj,
                     &meshNormals,
                     &normalInterp)) {
@@ -236,11 +228,7 @@
         }
     } else {
         // Subdivision surface - export subdiv-specific attributes.
-<<<<<<< HEAD
-        TfToken sdInterpBound = UsdMayaMeshReadUtils::getSubdivInterpBoundary(
-=======
         TfToken sdInterpBound = UsdMayaMeshWriteUtils::getSubdivInterpBoundary(
->>>>>>> 2b1e3043
             finalMesh);
         if (!sdInterpBound.IsEmpty()) {
             _SetAttribute(primSchema.CreateInterpolateBoundaryAttr(),
@@ -248,11 +236,7 @@
         }
 
         TfToken sdFVLinearInterpolation =
-<<<<<<< HEAD
-            UsdMayaMeshReadUtils::getSubdivFVLinearInterpolation(finalMesh);
-=======
             UsdMayaMeshWriteUtils::getSubdivFVLinearInterpolation(finalMesh);
->>>>>>> 2b1e3043
         if (!sdFVLinearInterpolation.IsEmpty()) {
             _SetAttribute(primSchema.CreateFaceVaryingLinearInterpolationAttr(),
                           sdFVLinearInterpolation);
