//
// Copyright 2017 Animal Logic
//
// Licensed under the Apache License, Version 2.0 (the "License");
// you may not use this file except in compliance with the License.//
// You may obtain a copy of the License at
//
//     http://www.apache.org/licenses/LICENSE-2.0
//
// Unless required by applicable law or agreed to in writing, software
// distributed under the License is distributed on an "AS IS" BASIS,
// WITHOUT WARRANTIES OR CONDITIONS OF ANY KIND, either express or implied.
// See the License for the specific language governing permissions and
// limitations under the License.

#pragma once

#include <string>

#define xstr(a) stringify(a)
#define stringify(a) #a

#define AL_USDMAYA_VERSION_MAJOR 0
#define AL_USDMAYA_VERSION_MINOR 32
<<<<<<< HEAD
#define AL_USDMAYA_VERSION_PATCH 24
=======
#define AL_USDMAYA_VERSION_PATCH 25
>>>>>>> f5544ca3

#define AL_USDMAYA_VERSION_STR xstr(AL_USDMAYA_VERSION_MAJOR) "." \
                               xstr(AL_USDMAYA_VERSION_MINOR) "." \
                               xstr(AL_USDMAYA_VERSION_PATCH)

namespace AL {
namespace usdmaya {

inline const char* getVersion()
{
    return AL_USDMAYA_VERSION_STR;
}

} // namespace AL
} // namespace usdmaya<|MERGE_RESOLUTION|>--- conflicted
+++ resolved
@@ -22,11 +22,7 @@
 
 #define AL_USDMAYA_VERSION_MAJOR 0
 #define AL_USDMAYA_VERSION_MINOR 32
-<<<<<<< HEAD
-#define AL_USDMAYA_VERSION_PATCH 24
-=======
 #define AL_USDMAYA_VERSION_PATCH 25
->>>>>>> f5544ca3
 
 #define AL_USDMAYA_VERSION_STR xstr(AL_USDMAYA_VERSION_MAJOR) "." \
                                xstr(AL_USDMAYA_VERSION_MINOR) "." \
