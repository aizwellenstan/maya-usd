--- conflicted
+++ resolved
@@ -366,64 +366,11 @@
       throw MS::kFailure;
     }
 
-<<<<<<< HEAD
-    if(m_parentLayerName.length() > 0)
-    {
-      UsdStageRefPtr stage = m_shape->usdStage();
-
-      if(!stage)
-      {
-        MGlobal::displayError("no valid stage found on the proxy shape");
-        throw MS::kFailure;
-      }
-
-      m_rootLayer = SdfLayer::Find(convert(m_parentLayerName));
-      if(!m_rootLayer)
-      {
-        std::stringstream ss("LayerCreateLayer:", std::ios_base::app | std::ios_base::out);
-        ss << "Unable to find the parent layer within USD, with identifier '" << m_parentLayerName << "'" << std::endl;
-        MGlobal::displayError(ss.str().c_str());
-        throw MS::kFailure;
-      }
-
-      m_parentLayer = m_shape->findLayer(m_rootLayer);
-      if(!m_parentLayer)
-      {
-        std::stringstream ss("LayerCreateLayer:", std::ios_base::app | std::ios_base::out);
-        ss << "Unable to find the parent layer within Maya, with identifier '" << m_parentLayerName << "'" << std::endl;
-        MGlobal::displayError(ss.str().c_str());
-        throw MS::kFailure;
-      }
-    }
-    else
-    if(layer == MObject::kNullObj)
-    {
-      UsdStageRefPtr stage = m_shape->usdStage();
-      if(!stage)
-      {
-        MGlobal::displayError("no valid stage found on the proxy shape");
-        throw MS::kFailure;
-      }
-      m_rootLayer = stage->GetRootLayer();
-      m_parentLayer = m_shape->findLayer(m_rootLayer);
-      if(!m_parentLayer)
-      {
-        MGlobal::displayError("LayerCreateLayer:Catastrophic failure when trying to retrieve the RootLayer");
-        throw MS::kFailure;
-      }
-    }
-    else
-    {
-      MFnDependencyNode fn(layer);
-      m_parentLayer = (nodes::Layer*)fn.userNode();
-      m_rootLayer = m_parentLayer->getHandle();
-=======
     UsdStageRefPtr stage = m_shape->getUsdStage();
     if(!stage)
     {
       MGlobal::displayError("no valid stage found on the proxy shape");
       throw MS::kFailure;
->>>>>>> ae2dc624
     }
     m_rootLayer = stage->GetRootLayer();
   }
@@ -468,92 +415,8 @@
     m_newLayer = SdfLayer::FindOrOpen(convert(m_filePath));
     if(!m_newLayer)
     {
-<<<<<<< HEAD
-      // extract remaining args
-      args.getFlagArgument("-o", 0, m_filePath);
-      m_isOpening = true;
-    }
-
-    MObject layer = getSelectedNode(args, nodes::Layer::kTypeId);
-    if(layer == MObject::kNullObj)
-    {
-      nodes::ProxyShape* proxyNode = getShapeNode(args);
-      UsdStageRefPtr stage = proxyNode->usdStage();
-      if(!stage)
-      {
-        MGlobal::displayError("no valid stage found on the proxy shape");
-        throw MS::kFailure;
-      }
-      m_rootLayer = stage->GetEditTarget().GetLayer();
-      m_parentLayer = proxyNode->findLayer(m_rootLayer);
-      if(!m_parentLayer)
-      {
-        MGlobal::displayError("Catastrophic failure when trying to retrieve the edit target");
-        throw MS::kFailure;
-      }
-    }
-    else
-    {
-      MFnDependencyNode fn(layer);
-      m_parentLayer = (nodes::Layer*)fn.userNode();
-      m_rootLayer = m_parentLayer->getHandle();
-    }
-  }
-  catch(const MStatus& status)
-  {
-    return status;
-  }
-  return redoIt();
-}
-
-//----------------------------------------------------------------------------------------------------------------------
-MStatus LayerCreateSubLayer::undoIt()
-{
-  TF_DEBUG(ALUSDMAYA_COMMANDS).Msg("LayerCreateSubLayer::undoIt\n");
-  m_parentLayer->removeSubLayer(m_newLayer);
-
-  // first let's go remove the newly created layer handle from the root layer we added it to
-  LAYER_HANDLE_CHECK(m_newLayer->getHandle());
-  SdfLayerHandle handle = m_newLayer->getHandle();
-  SdfSubLayerProxy proxy = m_rootLayer->GetSubLayerPaths();
-
-  // remove the layer, and save the original layer to reflect the changes.
-  proxy.Remove(handle->GetIdentifier());
-  m_rootLayer->Save();
-
-  // delete the Layer node
-  MDGModifier mod;
-  mod.deleteNode(m_layerNode);
-  mod.doIt();
-
-  // lots more to do here!
-  return MS::kSuccess;
-}
-
-//----------------------------------------------------------------------------------------------------------------------
-MStatus LayerCreateSubLayer::redoIt()
-{
-  TF_DEBUG(ALUSDMAYA_COMMANDS).Msg("LayerCreateSubLayer::redoIt\n");
-  UsdStageRefPtr childStage;
-  SdfLayerHandle handle;
-  if(!m_isOpening)
-  {
-    childStage = UsdStage::CreateNew(convert(m_filePath));
-    if(!childStage)
-    {
-      handle = childStage->GetRootLayer();
-      if(!handle)
-      {
-        return MS::kFailure;
-      }
-      else
-      {
-        handle->Save();
-      }
-=======
       MGlobal::displayError(MString("LayerCreateLayer:unable to open layer \"") + m_filePath + "\"");
       return MS::kFailure;
->>>>>>> ae2dc624
     }
   }
   else
@@ -728,31 +591,6 @@
           }
         }
 
-<<<<<<< HEAD
-        if(proxyNode == MObject::kNullObj)
-        {
-          MGlobal::displayError("upstream proxy shape could not be found");
-          return MS::kFailure;
-        }
-        MFnDependencyNode fnDep(proxyNode);
-        if(proxyNode.hasFn(MFn::kPluginShape))
-        {
-          if(fnDep.typeId() == nodes::ProxyShape::kTypeId)
-          {
-            nodes::ProxyShape* usdProxy = (nodes::ProxyShape*)fnDep.userNode();
-            stage = usdProxy->usdStage();
-          }
-        }
-      }
-      else
-      {
-        stage = getShapeNodeStage(args);
-      }
-
-      if(stage)
-      {
-=======
->>>>>>> ae2dc624
         previous = stage->GetEditTarget();
         isQuery = false;
         std::string layerName2;
