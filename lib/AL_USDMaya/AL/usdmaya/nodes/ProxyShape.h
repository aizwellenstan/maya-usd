--- conflicted
+++ resolved
@@ -730,15 +730,9 @@
   SdfPathVector m_excludedTaggedGeometry;
   UsdStageRefPtr m_stage;
   SdfPath m_path;
-<<<<<<< HEAD
-  //SchemaNodeRefDB m_schemaNodeDB;
   fileio::translators::TranslatorContextPtr m_context;
   fileio::translators::TranslatorManufacture m_translatorManufacture;
-  SdfPath m_variantChangePath;
-=======
-  SchemaNodeRefDB m_schemaNodeDB;
   SdfPath m_changedPath;
->>>>>>> 423a9630
   SdfPathVector m_variantSwitchedPrims;
   UsdImagingGLHdEngine* m_engine = 0;
   uint32_t m_engineRefCount = 0;
