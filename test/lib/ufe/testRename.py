#!/usr/bin/env python

#
# Copyright 2019 Autodesk
#
# Licensed under the Apache License, Version 2.0 (the "License");
# you may not use this file except in compliance with the License.
# You may obtain a copy of the License at
#
#     http://www.apache.org/licenses/LICENSE-2.0
#
# Unless required by applicable law or agreed to in writing, software
# distributed under the License is distributed on an "AS IS" BASIS,
# WITHOUT WARRANTIES OR CONDITIONS OF ANY KIND, either express or implied.
# See the License for the specific language governing permissions and
# limitations under the License.
#

import maya.cmds as cmds

from ufeTestUtils import usdUtils, mayaUtils
import ufe
import mayaUsd.ufe

import unittest
import re

class RenameTestCase(unittest.TestCase):
    '''Test renaming a UFE scene item and its ancestors.

    Renaming should not affect UFE lookup, including renaming the proxy shape.
    '''

    pluginsLoaded = False
    
    @classmethod
    def setUpClass(cls):
        if not cls.pluginsLoaded:
            cls.pluginsLoaded = mayaUtils.isMayaUsdPluginLoaded()
    
    @classmethod
    def tearDownClass(cls):
        cmds.file(new=True, force=True)

    def setUp(self):
        ''' Called initially to set up the Maya test environment '''
        # Load plugins
        self.assertTrue(self.pluginsLoaded)
        
        # Open top_layer.ma scene in test-samples
        mayaUtils.openTopLayerScene()
        
        # Clear selection to start off
        cmds.select(clear=True)

    def testRenameProxyShape(self):
        '''Rename proxy shape, UFE lookup should succeed.'''

        mayaSegment = mayaUtils.createUfePathSegment(
            "|world|transform1|proxyShape1")
        usdSegment = usdUtils.createUfePathSegment("/Room_set/Props/Ball_35")

        ball35Path = ufe.Path([mayaSegment, usdSegment])
        ball35PathStr = ','.join(
            [str(segment) for segment in ball35Path.segments])

        # Because of difference in Python binding systems (pybind11 for UFE,
        # Boost Python for mayaUsd and USD), need to pass in strings to
        # mayaUsd functions.  Multi-segment UFE paths need to have
        # comma-separated segments.
        def assertStageAndPrimAccess(
                proxyShapeSegment, primUfePathStr, primSegment):
            proxyShapePathStr = str(proxyShapeSegment)

            stage     = mayaUsd.ufe.getStage(proxyShapePathStr)
            prim      = mayaUsd.ufe.ufePathToPrim(primUfePathStr)
            stagePath = mayaUsd.ufe.stagePath(stage)

            self.assertIsNotNone(stage)
            self.assertEqual(stagePath, proxyShapePathStr)
            self.assertTrue(prim.IsValid())
            self.assertEqual(str(prim.GetPath()), str(primSegment))

        assertStageAndPrimAccess(mayaSegment, ball35PathStr, usdSegment)

        # Rename the proxy shape node itself.  Stage and prim access should
        # still be valid, with the new path.
        mayaSegment = mayaUtils.createUfePathSegment(
            "|world|transform1|potato")
        cmds.rename('|transform1|proxyShape1', 'potato')
        self.assertEqual(len(cmds.ls('potato')), 1)

        ball35Path = ufe.Path([mayaSegment, usdSegment])
        ball35PathStr = ','.join(
            [str(segment) for segment in ball35Path.segments])

        assertStageAndPrimAccess(mayaSegment, ball35PathStr, usdSegment)

    def testRename(self):
        # open tree.ma scene in test-samples
        mayaUtils.openTreeScene()

        # clear selection to start off
        cmds.select(clear=True)

        # select a USD object.
        mayaPathSegment = mayaUtils.createUfePathSegment('|world|Tree_usd|Tree_usdShape')
        usdPathSegment = usdUtils.createUfePathSegment('/TreeBase')
        treebasePath = ufe.Path([mayaPathSegment, usdPathSegment])
        treebaseItem = ufe.Hierarchy.createItem(treebasePath)

        ufe.GlobalSelection.get().append(treebaseItem)

        # get the USD stage
        stage = mayaUsd.ufe.getStage(str(mayaPathSegment))

        # set the edit target to the root layer
        stage.SetEditTarget(stage.GetRootLayer())
        self.assertEqual(stage.GetEditTarget().GetLayer(), stage.GetRootLayer())
        self.assertTrue(stage.GetRootLayer().GetPrimAtPath("/TreeBase"))

        # get default prim
        defualtPrim = stage.GetDefaultPrim()
        self.assertEqual(defualtPrim.GetName(), 'TreeBase')

        # TreeBase has two childern: leavesXform, trunk
        assert len(defualtPrim.GetChildren()) == 2

        # get prim spec for defualtPrim
        primspec = stage.GetEditTarget().GetPrimSpecForScenePath(defualtPrim.GetPath());

        # set primspec name
        primspec.name = "TreeBase_potato"

        # get the renamed prim
        renamedPrim = stage.GetPrimAtPath('/TreeBase_potato')

        # One must use the SdfLayer API for setting the defaultPrim when you rename the prim it identifies.
        stage.SetDefaultPrim(renamedPrim);

        # get defualtPrim again
        defualtPrim = stage.GetDefaultPrim()
        self.assertEqual(defualtPrim.GetName(), 'TreeBase_potato')

        # make sure we have a valid prims after the primspec rename 
        assert stage.GetPrimAtPath('/TreeBase_potato')
        assert stage.GetPrimAtPath('/TreeBase_potato/leavesXform')

        # prim should be called TreeBase_potato
        potatoPrim = stage.GetPrimAtPath('/TreeBase_potato')
        self.assertEqual(potatoPrim.GetName(), 'TreeBase_potato')

        # prim should be called leaves 
        leavesPrimSpec = stage.GetObjectAtPath('/TreeBase_potato/leavesXform/leaves')
        self.assertEqual(leavesPrimSpec.GetName(), 'leaves')

    def testRenameUndo(self):
        '''Rename USD node.'''

        # open usdCylinder.ma scene in test-samples
        mayaUtils.openCylinderScene()

        # clear selection to start off
        cmds.select(clear=True)

        # select a USD object.
        mayaPathSegment = mayaUtils.createUfePathSegment('|world|mayaUsdTransform|shape')
        usdPathSegment = usdUtils.createUfePathSegment('/pCylinder1')
        cylinderPath = ufe.Path([mayaPathSegment, usdPathSegment])
        cylinderItem = ufe.Hierarchy.createItem(cylinderPath)
        cylinderHierarchy = ufe.Hierarchy.hierarchy(cylinderItem)
        propsItem = cylinderHierarchy.parent()

        propsHierarchy = ufe.Hierarchy.hierarchy(propsItem)
        propsChildrenPre = propsHierarchy.children()

        ufe.GlobalSelection.get().append(cylinderItem)

        # get the USD stage
        stage = mayaUsd.ufe.getStage(str(mayaPathSegment))

        # check GetLayerStack behavior
        self.assertEqual(stage.GetLayerStack()[0], stage.GetSessionLayer())
        self.assertEqual(stage.GetEditTarget().GetLayer(), stage.GetSessionLayer())

        # set the edit target to the root layer
        stage.SetEditTarget(stage.GetRootLayer())
        self.assertEqual(stage.GetEditTarget().GetLayer(), stage.GetRootLayer())

        # rename
        cylinderItemType = cylinderItem.nodeType()
        newName = 'pCylinder1_Renamed'
        cmds.rename(newName)

        # The renamed item is in the selection.
        snIter = iter(ufe.GlobalSelection.get())
        pCylinder1Item = next(snIter)
        pCylinder1RenName = str(pCylinder1Item.path().back())

        self.assertEqual(pCylinder1RenName, newName)

        propsChildren = propsHierarchy.children()

        self.assertEqual(len(propsChildren), len(propsChildrenPre))
        self.assertIn(pCylinder1Item, propsChildren)

        cmds.undo()
        self.assertEqual(cylinderItemType, ufe.GlobalSelection.get().back().nodeType())

        def childrenNames(children):
           return [str(child.path().back()) for child in children]

        propsHierarchy = ufe.Hierarchy.hierarchy(propsItem)
        propsChildren = propsHierarchy.children()
        propsChildrenNames = childrenNames(propsChildren)

        self.assertNotIn(pCylinder1RenName, propsChildrenNames)
        self.assertIn('pCylinder1', propsChildrenNames)
        self.assertEqual(len(propsChildren), len(propsChildrenPre))

        cmds.redo()
        self.assertEqual(cylinderItemType, ufe.GlobalSelection.get().back().nodeType())

        propsHierarchy = ufe.Hierarchy.hierarchy(propsItem)
        propsChildren = propsHierarchy.children()
        propsChildrenNames = childrenNames(propsChildren)

        self.assertIn(pCylinder1RenName, propsChildrenNames)
        self.assertNotIn('pCylinder1', propsChildrenNames)
        self.assertEqual(len(propsChildren), len(propsChildrenPre))

    def testRenameRestrictionSameLayerDef(self):
        '''Restrict renaming USD node. Cannot rename a prim defined on another layer.'''

        # select a USD object.
        mayaPathSegment = mayaUtils.createUfePathSegment('|world|transform1|proxyShape1')
        usdPathSegment = usdUtils.createUfePathSegment('/Room_set/Props/Ball_35')
        ball35Path = ufe.Path([mayaPathSegment, usdPathSegment])
        ball35Item = ufe.Hierarchy.createItem(ball35Path)

        ufe.GlobalSelection.get().append(ball35Item)

        # get the USD stage
        stage = mayaUsd.ufe.getStage(str(mayaPathSegment))

        # check GetLayerStack behavior
        self.assertEqual(stage.GetLayerStack()[0], stage.GetSessionLayer())
        self.assertEqual(stage.GetEditTarget().GetLayer(), stage.GetSessionLayer())

        # expect the exception happens
        with self.assertRaises(RuntimeError):
            newName = 'Ball_35_Renamed'
            cmds.rename(newName)

    def testRenameRestrictionOtherLayerOpinions(self):
        '''Restrict renaming USD node. Cannot rename a prim with definitions or opinions on other layers.'''

        # select a USD object.
        mayaPathSegment = mayaUtils.createUfePathSegment('|world|transform1|proxyShape1')
        usdPathSegment = usdUtils.createUfePathSegment('/Room_set/Props/Ball_35')
        ball35Path = ufe.Path([mayaPathSegment, usdPathSegment])
        ball35Item = ufe.Hierarchy.createItem(ball35Path)

        ufe.GlobalSelection.get().append(ball35Item)

        # get the USD stage
        stage = mayaUsd.ufe.getStage(str(mayaPathSegment))

        # set the edit target to Assembly_room_set.usda
        stage.SetEditTarget(stage.GetLayerStack()[2])
        self.assertEqual(stage.GetEditTarget().GetLayer().GetDisplayName(), "Assembly_room_set.usda")

        # expect the exception happens
        with self.assertRaises(RuntimeError):
           newName = 'Ball_35_Renamed'
           cmds.rename(newName)

    def testRenameRestrictionExternalReference(self):
        # open tree_ref.ma scene in test-samples
        mayaUtils.openTreeRefScene()

        # clear selection to start off
        cmds.select(clear=True)

        # select a USD object.
        mayaPathSegment = mayaUtils.createUfePathSegment('|world|TreeRef_usd|TreeRef_usdShape')
        usdPathSegment = usdUtils.createUfePathSegment('/TreeBase/leaf_ref_2')
        treebasePath = ufe.Path([mayaPathSegment, usdPathSegment])
        treebaseItem = ufe.Hierarchy.createItem(treebasePath)

        ufe.GlobalSelection.get().append(treebaseItem)

        # get the USD stage
        stage = mayaUsd.ufe.getStage(str(mayaPathSegment))

        # set the edit target to the root layer
        stage.SetEditTarget(stage.GetRootLayer())
        self.assertEqual(stage.GetEditTarget().GetLayer(), stage.GetRootLayer())
        self.assertTrue(stage.GetRootLayer().GetPrimAtPath("/TreeBase"))

        # create a leafRefPrim
        leafRefPrim = usdUtils.getPrimFromSceneItem(treebaseItem)

        # leafRefPrim should have an Authored References
        self.assertTrue(leafRefPrim.HasAuthoredReferences())

        # expect the exception to happen
        with self.assertRaises(RuntimeError):
           newName = 'leaf_ref_2_renaming'
           cmds.rename(newName)

<<<<<<< HEAD
    def testRenameUniqueName(self):
        # open tree.ma scene in test-samples
        mayaUtils.openTreeScene()
=======
    def testRenameSpecialCharacter(self):
        # open twoSpheres.ma scene in test-samples
        mayaUtils.openTwoSpheresScene()
>>>>>>> 2492d0e6

        # clear selection to start off
        cmds.select(clear=True)

        # select a USD object.
<<<<<<< HEAD
        mayaPathSegment = mayaUtils.createUfePathSegment('|world|Tree_usd|Tree_usdShape')
        usdPathSegment = usdUtils.createUfePathSegment('/TreeBase/trunk')
        trunkPath = ufe.Path([mayaPathSegment, usdPathSegment])
        trunkItem = ufe.Hierarchy.createItem(trunkPath)

        ufe.GlobalSelection.get().append(trunkItem)
=======
        mayaPathSegment = mayaUtils.createUfePathSegment('|world|usdSphereParent|usdSphereParentShape')
        usdPathSegment = usdUtils.createUfePathSegment('/sphereXform/sphere')
        basePath = ufe.Path([mayaPathSegment, usdPathSegment])
        usdSphereItem = ufe.Hierarchy.createItem(basePath)

        ufe.GlobalSelection.get().append(usdSphereItem)
>>>>>>> 2492d0e6

        # get the USD stage
        stage = mayaUsd.ufe.getStage(str(mayaPathSegment))

<<<<<<< HEAD
=======
        # check GetLayerStack behavior
        self.assertEqual(stage.GetLayerStack()[0], stage.GetSessionLayer())
        self.assertEqual(stage.GetEditTarget().GetLayer(), stage.GetSessionLayer())

>>>>>>> 2492d0e6
        # set the edit target to the root layer
        stage.SetEditTarget(stage.GetRootLayer())
        self.assertEqual(stage.GetEditTarget().GetLayer(), stage.GetRootLayer())

<<<<<<< HEAD
        # rename `/TreeBase/trunk` to `/TreeBase/leavesXform`
        cmds.rename("leavesXform")

        # get the prim
        item = ufe.GlobalSelection.get().front()
        usdPrim = stage.GetPrimAtPath(str(item.path().segments[1]))
        self.assertTrue(usdPrim)

        # the new prim name is expected to be "leavesXform1"
        assert ([x for x in stage.Traverse()] == [stage.GetPrimAtPath("/TreeBase"), 
            stage.GetPrimAtPath("/TreeBase/leavesXform"), 
            stage.GetPrimAtPath("/TreeBase/leavesXform/leaves"),
            stage.GetPrimAtPath("/TreeBase/leavesXform1"),])
=======
        # rename with special chars
        newNameWithSpecialChars = '!@#%$@$=sph^e.re_*()<>}021|'
        cmds.rename(newNameWithSpecialChars)

        # get the prim
        pSphereItem = ufe.GlobalSelection.get().front()
        usdPrim = stage.GetPrimAtPath(str(pSphereItem.path().segments[1]))
        self.assertTrue(usdPrim)

        # prim names are not allowed to have special characters except '_' 
        regex = re.compile('[@!#$%^&*()<>?/\|}{~:]')
        self.assertFalse(regex.search(usdPrim.GetName()))
>>>>>>> 2492d0e6
<|MERGE_RESOLUTION|>--- conflicted
+++ resolved
@@ -309,51 +309,28 @@
            newName = 'leaf_ref_2_renaming'
            cmds.rename(newName)
 
-<<<<<<< HEAD
     def testRenameUniqueName(self):
         # open tree.ma scene in test-samples
         mayaUtils.openTreeScene()
-=======
-    def testRenameSpecialCharacter(self):
-        # open twoSpheres.ma scene in test-samples
-        mayaUtils.openTwoSpheresScene()
->>>>>>> 2492d0e6
-
-        # clear selection to start off
-        cmds.select(clear=True)
-
-        # select a USD object.
-<<<<<<< HEAD
+
+        # clear selection to start off
+        cmds.select(clear=True)
+
+        # select a USD object.
         mayaPathSegment = mayaUtils.createUfePathSegment('|world|Tree_usd|Tree_usdShape')
         usdPathSegment = usdUtils.createUfePathSegment('/TreeBase/trunk')
         trunkPath = ufe.Path([mayaPathSegment, usdPathSegment])
         trunkItem = ufe.Hierarchy.createItem(trunkPath)
 
         ufe.GlobalSelection.get().append(trunkItem)
-=======
-        mayaPathSegment = mayaUtils.createUfePathSegment('|world|usdSphereParent|usdSphereParentShape')
-        usdPathSegment = usdUtils.createUfePathSegment('/sphereXform/sphere')
-        basePath = ufe.Path([mayaPathSegment, usdPathSegment])
-        usdSphereItem = ufe.Hierarchy.createItem(basePath)
-
-        ufe.GlobalSelection.get().append(usdSphereItem)
->>>>>>> 2492d0e6
-
-        # get the USD stage
-        stage = mayaUsd.ufe.getStage(str(mayaPathSegment))
-
-<<<<<<< HEAD
-=======
-        # check GetLayerStack behavior
-        self.assertEqual(stage.GetLayerStack()[0], stage.GetSessionLayer())
-        self.assertEqual(stage.GetEditTarget().GetLayer(), stage.GetSessionLayer())
-
->>>>>>> 2492d0e6
-        # set the edit target to the root layer
-        stage.SetEditTarget(stage.GetRootLayer())
-        self.assertEqual(stage.GetEditTarget().GetLayer(), stage.GetRootLayer())
-
-<<<<<<< HEAD
+
+        # get the USD stage
+        stage = mayaUsd.ufe.getStage(str(mayaPathSegment))
+
+        # set the edit target to the root layer
+        stage.SetEditTarget(stage.GetRootLayer())
+        self.assertEqual(stage.GetEditTarget().GetLayer(), stage.GetRootLayer())
+
         # rename `/TreeBase/trunk` to `/TreeBase/leavesXform`
         cmds.rename("leavesXform")
 
@@ -367,7 +344,33 @@
             stage.GetPrimAtPath("/TreeBase/leavesXform"), 
             stage.GetPrimAtPath("/TreeBase/leavesXform/leaves"),
             stage.GetPrimAtPath("/TreeBase/leavesXform1"),])
-=======
+
+    def testRenameSpecialCharacter(self):
+        # open twoSpheres.ma scene in test-samples
+        mayaUtils.openTwoSpheresScene()
+
+        # clear selection to start off
+        cmds.select(clear=True)
+
+        # select a USD object.
+        mayaPathSegment = mayaUtils.createUfePathSegment('|world|usdSphereParent|usdSphereParentShape')
+        usdPathSegment = usdUtils.createUfePathSegment('/sphereXform/sphere')
+        basePath = ufe.Path([mayaPathSegment, usdPathSegment])
+        usdSphereItem = ufe.Hierarchy.createItem(basePath)
+
+        ufe.GlobalSelection.get().append(usdSphereItem)
+
+        # get the USD stage
+        stage = mayaUsd.ufe.getStage(str(mayaPathSegment))
+
+        # check GetLayerStack behavior
+        self.assertEqual(stage.GetLayerStack()[0], stage.GetSessionLayer())
+        self.assertEqual(stage.GetEditTarget().GetLayer(), stage.GetSessionLayer())
+
+        # set the edit target to the root layer
+        stage.SetEditTarget(stage.GetRootLayer())
+        self.assertEqual(stage.GetEditTarget().GetLayer(), stage.GetRootLayer())
+
         # rename with special chars
         newNameWithSpecialChars = '!@#%$@$=sph^e.re_*()<>}021|'
         cmds.rename(newNameWithSpecialChars)
@@ -379,5 +382,4 @@
 
         # prim names are not allowed to have special characters except '_' 
         regex = re.compile('[@!#$%^&*()<>?/\|}{~:]')
-        self.assertFalse(regex.search(usdPrim.GetName()))
->>>>>>> 2492d0e6
+        self.assertFalse(regex.search(usdPrim.GetName()))