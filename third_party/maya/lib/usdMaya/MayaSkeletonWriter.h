--- conflicted
+++ resolved
@@ -70,26 +70,15 @@
 
     /// Gets the joint name tokens for the given dag paths, assuming a joint
     /// hierarchy with the given root joint.
-<<<<<<< HEAD
     static VtTokenArray GetJointNames(const std::vector<MDagPath>& joints,
-                                      const MDagPath& rootJoint);
+                                      const MDagPath& rootJoint,
+                                      bool stripNamespaces);
 
     /// Gets the expected path where a skeleton instance will be exported for
     /// the given root joint. The skeleton instance both binds a skeleton and
     /// holds root transformations of the joint hierarchy.
-    static SdfPath GetSkeletonInstancePath(const MDagPath& rootJoint);
-=======
-    static VtTokenArray GetJointNames(
-            const std::vector<MDagPath>& joints,
-            const MDagPath& rootJoint,
-            bool stripNamespaces);
-    /// Gets the expected path where a UsdSkelSkeleton prim will be exported
-    /// for the given root joint.
-    static SdfPath GetSkeletonPath(const MDagPath& rootJoint, bool stripNamespaces);
-    /// Gets the expected path where a UsdSkelPackedJointAnimation prim will be
-    /// exported for the given root joint.
-    static SdfPath GetAnimationPath(const MDagPath& rootJoint, bool stripNamespaces);
->>>>>>> cc83be2a
+    static SdfPath GetSkeletonInstancePath(const MDagPath& rootJoint,
+                                           bool stripNamespaces);
 
 private:
     bool _WriteRestState();
