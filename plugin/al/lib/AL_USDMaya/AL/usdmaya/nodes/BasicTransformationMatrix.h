--- conflicted
+++ resolved
@@ -84,10 +84,6 @@
   static MPxTransformationMatrix* creator();
 
 protected:
-<<<<<<< HEAD
-
-=======
->>>>>>> 9f1c8118
   UsdPrim m_prim;
   MObjectHandle m_transformNode;
 
