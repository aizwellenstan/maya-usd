#!/usr/bin/env python

#
# Copyright 2020 Autodesk
#
# Licensed under the Apache License, Version 2.0 (the "License");
# you may not use this file except in compliance with the License.
# You may obtain a copy of the License at
#
#     http://www.apache.org/licenses/LICENSE-2.0
#
# Unless required by applicable law or agreed to in writing, software
# distributed under the License is distributed on an "AS IS" BASIS,
# WITHOUT WARRANTIES OR CONDITIONS OF ANY KIND, either express or implied.
# See the License for the specific language governing permissions and
# limitations under the License.
#

import json
import os
import tempfile
import shutil
import unittest

import AL

import pxr
from pxr import Usd, UsdUtils

from maya import cmds
from maya.api import OpenMaya as om2


class TestProxyShapeGetUsdPrimFromMayaPath(unittest.TestCase):
    """Test cases for static function: AL.usdmaya.ProxyShape.getUsdPrimFromMayaPath"""

    def __init__(self, *args, **kwargs):
        super(TestProxyShapeGetUsdPrimFromMayaPath, self).__init__(*args, **kwargs)

        self._stage = None
        self._sphere = None
        self._proxyName = None

    def setUp(self):
        """Export some sphere geometry as .usda, and import into a new Maya scene."""

        cmds.file(force=True, new=True)
        cmds.loadPlugin("AL_USDMayaPlugin", quiet=True)
        self.assertTrue(cmds.pluginInfo("AL_USDMayaPlugin", query=True, loaded=True))

        _tmpfile = tempfile.NamedTemporaryFile(delete=True, suffix=".usda")
        _tmpfile.close()

        # Ensure sphere geometry exists
        self._sphere = cmds.polySphere(constructionHistory=False, name="sphere")[0]
        cmds.select(self._sphere)

        # Export, new scene, import
        cmds.file(_tmpfile.name, exportSelected=True, force=True, type="AL usdmaya export")
        cmds.file(force=True, new=True)
        self._proxyName = cmds.AL_usdmaya_ProxyShapeImport(file=_tmpfile.name)[0]

        # Ensure proxy exists
        self.assertIsNotNone(self._proxyName)

        # Store stage
        proxy = AL.usdmaya.ProxyShape.getByName(self._proxyName)
        self._stage = proxy.getUsdStage()

        os.remove(_tmpfile.name)

    def tearDown(self):
        """Unload plugin, new Maya scene, reset class member variables."""

        cmds.file(force=True, new=True)
        cmds.unloadPlugin("AL_USDMayaPlugin", force=True)

        self._stage = None
        self._sphere = None
        self._proxyName = None

    def test_getUsdPrimFromMayaPath_success(self):
        """Find prim from Maya dag path successfully."""

        # Select prim, Maya node(s) created, query path
        cmds.AL_usdmaya_ProxyShapeSelect(proxy=self._proxyName, primPath="/{}".format(self._sphere))
        prim = AL.usdmaya.ProxyShape.getUsdPrimFromMayaPath(self._sphere)
        self.assertTrue(prim.IsValid())

    def test_getUsdPrimFromMayaPath_invalidPrim(self):
        """Dag paths msut exist and be associated with a prim to return a valid prim."""

        # Dag path of sphere is unselected, doesn't exist
        cmds.select(clear=True)
        prim = AL.usdmaya.ProxyShape.getUsdPrimFromMayaPath(self._sphere)
        self.assertFalse(prim.IsValid())

        # 'foo' dag path doesn't exist in Maya
        prim = AL.usdmaya.ProxyShape.getUsdPrimFromMayaPath("foo")
        self.assertFalse(prim.IsValid())

        # Query node unassociated with prim
        cube = cmds.polyCube(constructionHistory=False, name="foo")[0]
        self.assertTrue(cmds.objExists(cube))
        prim = AL.usdmaya.ProxyShape.getUsdPrimFromMayaPath(cube)
        self.assertFalse(prim.IsValid())

    def test_getUsdPrimFromMayaPath_duplicateNames(self):
        """Test short name queries return an invalid prim if duplicates exist in the Maya scene."""

        # Create a transform with the same name as sphere
        cmds.createNode("transform", name=self._sphere)

        # Select prim, Maya node(s) created
        cmds.AL_usdmaya_ProxyShapeSelect(proxy=self._proxyName, primPath="/{}".format(self._sphere))

        # Two nodes exist in Maya named "sphere", short name queries return with invalid prim
        _sphereShortName = self._sphere
        prim = AL.usdmaya.ProxyShape.getUsdPrimFromMayaPath(_sphereShortName)
        self.assertFalse(prim.IsValid())

        # Query long name? Success!
        _sphereLongName = cmds.ls(self._sphere, type="AL_usdmaya_Transform")[0]
        prim = AL.usdmaya.ProxyShape.getUsdPrimFromMayaPath(_sphereLongName)
        self.assertTrue(prim.IsValid())

class TestProxyShapeGetMayaPathFromUsdPrim(unittest.TestCase):
    """Test cases for member function: AL.usdmaya.ProxyShape().getMayaPathFromUsdPrim"""

    class MayaUsdTestData:
        """Container that holds links to test data."""
        poly = None       # Short name path to Maya node, and name of prim in Usd stage
        proxyName = None  # AL_usdmaya_ProxyShape Maya node name
        proxy = None      # AL_usdmaya_ProxyShape instance
        stage = None      # Imported Usd stage that hosts prim
        prim = None       # Usd prim in stage

    def __init__(self, *args, **kwargs):
        super(TestProxyShapeGetMayaPathFromUsdPrim, self).__init__(*args, **kwargs)

        self._stageA = self.MayaUsdTestData()
        self._stageB = self.MayaUsdTestData()

    def setUp(self):
        """A few steps take place here:
        1. New scene in Maya, ensure plugin is loaded
        2. Create a polySphere and polyCube, export these using to separate Usd stages
        3. Import both stages together into a new Maya scene
        """

        cmds.file(force=True, new=True)
        cmds.loadPlugin("AL_USDMayaPlugin", quiet=True)
        self.assertTrue(cmds.pluginInfo("AL_USDMayaPlugin", query=True, loaded=True))

        stageA_file = tempfile.NamedTemporaryFile(delete=True, suffix=".usda")
        stageB_file = tempfile.NamedTemporaryFile(delete=True, suffix=".usda")
        stageA_file.close()
        stageB_file.close()

        cube = cmds.polyCube(constructionHistory=False, name="cube")[0]
        sphere = cmds.polySphere(constructionHistory=False, name="cube")[0]

        cmds.select(cube, replace=True)
        cmds.file(stageA_file.name, exportSelected=True, force=True, type="AL usdmaya export")

        cmds.select(sphere, replace=True)
        cmds.file(stageB_file.name, exportSelected=True, force=True, type="AL usdmaya export")

        self._stageA.poly = cube
        self._stageB.poly = sphere

        cmds.file(force=True, new=True)

        self._stageA.proxyName = cmds.AL_usdmaya_ProxyShapeImport(file=stageA_file.name)[0]
        self._stageB.proxyName = cmds.AL_usdmaya_ProxyShapeImport(file=stageB_file.name)[0]

        self._stageA.proxy = AL.usdmaya.ProxyShape.getByName(self._stageA.proxyName)
        self._stageB.proxy = AL.usdmaya.ProxyShape.getByName(self._stageB.proxyName)

        self._stageA.stage = self._stageA.proxy.getUsdStage()
        self._stageB.stage = self._stageB.proxy.getUsdStage()

        self._stageA.prim = self._stageA.stage.GetPrimAtPath("/{}".format(self._stageA.poly))
        self._stageB.prim = self._stageB.stage.GetPrimAtPath("/{}".format(self._stageB.poly))

        os.remove(stageA_file.name)
        os.remove(stageB_file.name)

    def tearDown(self):
        """New Maya scene, unload plugin, reset data."""

        cmds.file(force=True, new=True)
        cmds.unloadPlugin("AL_USDMayaPlugin", force=True)

        self._stageA = self.MayaUsdTestData()
        self._stageB = self.MayaUsdTestData()

    def test_getMayaPathFromUsdPrim_success(self):
        """Maya scenes can contain multiple proxies. Query each proxy and test they return the correct Maya nodes."""

        # These are dynamic prims, so select them to bring into Maya
        cmds.select(clear=True)
        cmds.AL_usdmaya_ProxyShapeSelect(self._stageA.proxyName, replace=True, primPath=str(self._stageA.prim.GetPath()))
        cmds.AL_usdmaya_ProxyShapeSelect(self._stageB.proxyName, append=True, primPath=str(self._stageB.prim.GetPath()))

        # Created Maya node names will match the originals
        self.assertTrue(cmds.objExists(self._stageA.poly))
        self.assertTrue(cmds.objExists(self._stageB.poly))

        # Fetch the Maya node paths that represent each stage's prims
        resultA = self._stageA.proxy.getMayaPathFromUsdPrim(self._stageA.prim)
        resultB = self._stageB.proxy.getMayaPathFromUsdPrim(self._stageB.prim)

        # Expand to long names
        expectedA = cmds.ls(self._stageA.poly, long=True)[0]
        expectedB = cmds.ls(self._stageB.poly, long=True)[0]

        # The paths should match!
        self.assertEqual(resultA, expectedA)
        self.assertEqual(resultB, expectedB)

    def test_getMayaPathFromUsdPrim_failure(self):
        """Query a proxy with an invalid prim."""

        result = self._stageA.proxy.getMayaPathFromUsdPrim(pxr.Usd.Prim())
        expected = ""

        self.assertEqual(result, expected)

    def test_getMayaPathFromUsdPrim_unselected(self):
        """Query a proxy with a valid prim who's Maya node has not been translated (unselected)."""

        result = self._stageA.proxy.getMayaPathFromUsdPrim(self._stageA.prim)
        expected = ""

        self.assertEqual(result, expected)

    def test_getMayaPathFromUsdPrim_primStageMismatch(self):
        """Query a proxy with a prim from a different Usd stage."""

        result = self._stageA.proxy.getMayaPathFromUsdPrim(self._stageB.prim)
        expected = ""

        self.assertEqual(result, expected)

    def test_getMayaPathFromUsdPrim_staticImport(self):
        """Force import a prim."""

        cmds.AL_usdmaya_ProxyShapeImportPrimPathAsMaya(self._stageA.proxyName, primPath=str(self._stageA.prim.GetPath()))
        result = self._stageA.proxy.getMayaPathFromUsdPrim(self._stageA.prim)
        expected = cmds.ls(self._stageA.poly, long=True)[0]

        self.assertEqual(result, expected)

    @unittest.skip("Not working")
    def test_getMayaPathFromUsdPrim_reopenImport(self):
        """Saving and reopening a Maya scene with dynamic translated prims should work."""

        # Save
        _file = tempfile.NamedTemporaryFile(delete=False, suffix=".ma")
        with _file:
            cmds.file(rename=_file.name)
            cmds.file(save=True, force=True)
            self.assertFalse(cmds.ls(assemblies=True))
        _file.close()

        # Re-open
        cmds.file(_file.name, open=True, force=True)

        # Refresh data, stage wrapper is out of date
        _stageC = self.MayaUsdTestData()
        _stageC.poly = self._stageA.poly
        _stageC.proxyName = self._stageA.proxyName
        _stageC.proxy = AL.usdmaya.ProxyShape.getByName(_stageC.proxyName)
        _stageC.stage = _stageC.proxy.getUsdStage()
        _stageC.prim = _stageC.stage.GetPrimAtPath("/{}".format(_stageC.poly))

        # Test
        cmds.AL_usdmaya_ProxyShapeSelect(_stageC.proxyName, replace=True, primPath=str(_stageC.prim.GetPath()))
        self.assertTrue(cmds.objExists(_stageC.poly))
        result = _stageC.proxy.getMayaPathFromUsdPrim(_stageC.prim)
        expected = cmds.ls(_stageC.poly, long=True)[0]
        self.assertEqual(result, expected)

        # Cleanup
        os.remove(_file.name)

    @unittest.skip("Not working")
    def test_getMayaPathFromUsdPrim_reopenStaticImport(self):
        """Saving and reopening a Maya scene with static translated prims should work."""

        cmds.AL_usdmaya_ProxyShapeImportPrimPathAsMaya(self._stageA.proxyName, primPath=str(self._stageA.prim.GetPath()))

        # Save
        _file = tempfile.NamedTemporaryFile(delete=False, suffix=".ma")
        with _file:
            cmds.file(rename=_file.name)
            cmds.file(save=True, force=True)
        _file.close()

        # Re-open
        cmds.file(_file.name, open=True, force=True)

        # Refresh data, stage wrapper is out of date
        _stageC = self.MayaUsdTestData()
        _stageC.poly = self._stageA.poly
        _stageC.proxyName = self._stageA.proxyName
        _stageC.proxy = AL.usdmaya.ProxyShape.getByName(_stageC.proxyName)
        _stageC.stage = _stageC.proxy.getUsdStage()
        _stageC.prim = _stageC.stage.GetPrimAtPath("/{}".format(_stageC.poly))

        # Test
        cmds.AL_usdmaya_ProxyShapeSelect(_stageC.proxyName, replace=True, primPath=str(_stageC.prim.GetPath()))
        self.assertTrue(cmds.objExists(_stageC.poly))
        result = _stageC.proxy.getMayaPathFromUsdPrim(_stageC.prim)
        expected = cmds.ls(_stageC.poly, long=True)[0]
        self.assertEqual(result, expected)

        # Cleanup
        os.remove(_file.name)


class TestProxyShapeAnonymousLayer(unittest.TestCase):
    workingDir = None
    fileName = 'foo.ma'
    SC = pxr.UsdUtils.StageCache.Get()

    def setUp(self):
        unittest.TestCase.setUp(self)
        self.workingDir = tempfile.mkdtemp()
        cmds.file(new=True, save=False, force=True)
        cmds.loadPlugin("AL_USDMayaPlugin", quiet=True)
        self.assertTrue(cmds.pluginInfo("AL_USDMayaPlugin", query=True, loaded=True))

        with pxr.Usd.StageCacheContext(self.SC):
            stage = pxr.Usd.Stage.CreateInMemory()
            with pxr.Usd.EditContext(stage, pxr.Usd.EditTarget(stage.GetRootLayer())):
                pxr.UsdGeom.Xform.Define(stage, '/root/GEO/sphere_hrc').AddTranslateOp().Set((0.0, 1.0, 0.0))
                pxr.UsdGeom.Sphere.Define(stage, '/root/GEO/sphere_hrc/sphere').GetRadiusAttr().Set(5.0)

        cmds.AL_usdmaya_ProxyShapeImport(
            stageId=self.SC.GetId(stage).ToLongInt(),
            name='anonymousShape'
        )
        cmds.file(rename=self.serialisationPath())
        cmds.file(type='mayaAscii')
        cmds.file(save=True)
        cmds.file(new=True, save=False, force=True)
        self.SC.Clear()

    def tearDown(self):
        if os.path.isdir(self.workingDir):
            shutil.rmtree(self.workingDir)

        self.SC.Clear()
        unittest.TestCase.tearDown(self)

    def serialisationPath(self):
        return os.path.join(self.workingDir, self.fileName)

    def test_anonymousLayerRoundTrip(self):
        cmds.file(self.serialisationPath(), open=True, save=False, force=True)
        proxyShape = AL.usdmaya.ProxyShape.getByName('anonymousShape')
        self.assertIsNotNone(proxyShape)
        stage = proxyShape.getUsdStage()
        self.assertIsInstance(stage, pxr.Usd.Stage)

        hrc = stage.GetPrimAtPath('/root/GEO/sphere_hrc')
        self.assertTrue(hrc.IsValid())
        self.assertTrue(hrc.IsDefined())
        self.assertTrue(hrc.IsA(pxr.UsdGeom.Xform))
        hrcXformableApi = pxr.UsdGeom.XformCommonAPI(hrc)
        t, r, s, p, _ = hrcXformableApi.GetXformVectors(pxr.Usd.TimeCode.Default())
        self.assertEqual(tuple(t), (0.0, 1.0, 0.0))
        self.assertEqual(tuple(r), (0.0, 0.0, 0.0))
        self.assertEqual(tuple(s), (1.0, 1.0, 1.0))
        self.assertEqual(tuple(p), (0.0, 0.0, 0.0))

        sphere = stage.GetPrimAtPath('/root/GEO/sphere_hrc/sphere')
        self.assertTrue(sphere.IsValid())
        self.assertTrue(sphere.IsDefined())
        self.assertTrue(sphere.IsA(pxr.UsdGeom.Sphere))
        self.assertEqual(pxr.UsdGeom.Sphere(sphere).GetRadiusAttr().Get(), 5.0)


class TestProxyShapeVariantFallbacks(unittest.TestCase):
    def setUp(self):
        cmds.file(new=True, force=True)
        cmds.loadPlugin("AL_USDMayaPlugin", quiet=True)

    def tearDown(self):
        pxr.UsdUtils.StageCache.Get().Clear()
        cmds.file(force=True, new=True)
        cmds.unloadPlugin("AL_USDMayaPlugin", force=True)

    def _prepSessionLayer(self, customVariantFallbacks):
        defaultGlobalVariantFallbacks = pxr.Usd.Stage.GetGlobalVariantFallbacks()
        pxr.Usd.Stage.SetGlobalVariantFallbacks(customVariantFallbacks)
        usdFile = '../test_data/variant_fallbacks.usda'

        stage = pxr.Usd.Stage.Open(usdFile)
        stageCacheId = pxr.UsdUtils.StageCache.Get().Insert(stage)
        sessionLayer = stage.GetSessionLayer()
        sessionLayer.customLayerData = {'variant_fallbacks': json.dumps(customVariantFallbacks)}
        # restore default
        pxr.Usd.Stage.SetGlobalVariantFallbacks(defaultGlobalVariantFallbacks)

        # create the proxy node with stage cache id
        proxyName = cmds.AL_usdmaya_ProxyShapeImport(stageId=stageCacheId.ToLongInt())[0]
        proxyShape = AL.usdmaya.ProxyShape.getByName(proxyName)
        return proxyShape, proxyName

    def test_fromSessionLayer(self):
        # this will create a C++ type of: std::vector<VtValue>
        custom = {'geo': ['sphere']}
        proxyShape, proxyName = self._prepSessionLayer(custom)

        # the "sphere" variant prim should be loaded
        prim = proxyShape.getUsdStage().GetPrimAtPath('/root/GEO/sphere1/sphereShape1')
        self.assertTrue(prim.IsValid())

        # the custom variant fallback should be saved to the attribute
        savedAttrValue = cmds.getAttr(proxyName + '.variantFallbacks')
        self.assertEqual(savedAttrValue, json.dumps(custom))


if __name__ == "__main__":

    tests = [unittest.TestLoader().loadTestsFromTestCase(TestProxyShapeGetUsdPrimFromMayaPath),
             unittest.TestLoader().loadTestsFromTestCase(TestProxyShapeGetMayaPathFromUsdPrim),
             unittest.TestLoader().loadTestsFromTestCase(TestProxyShapeAnonymousLayer),
<<<<<<< HEAD
=======
             unittest.TestLoader().loadTestsFromTestCase(TestProxyShapeVariantFallbacks)
>>>>>>> eec1e73d
              ]
    results = [unittest.TextTestRunner(verbosity=2).run(test) for test in tests]
    exitCode = int(not all([result.wasSuccessful() for result in results]))
    cmds.quit(exitCode=(exitCode))<|MERGE_RESOLUTION|>--- conflicted
+++ resolved
@@ -429,10 +429,7 @@
     tests = [unittest.TestLoader().loadTestsFromTestCase(TestProxyShapeGetUsdPrimFromMayaPath),
              unittest.TestLoader().loadTestsFromTestCase(TestProxyShapeGetMayaPathFromUsdPrim),
              unittest.TestLoader().loadTestsFromTestCase(TestProxyShapeAnonymousLayer),
-<<<<<<< HEAD
-=======
              unittest.TestLoader().loadTestsFromTestCase(TestProxyShapeVariantFallbacks)
->>>>>>> eec1e73d
               ]
     results = [unittest.TextTestRunner(verbosity=2).run(test) for test in tests]
     exitCode = int(not all([result.wasSuccessful() for result in results]))
