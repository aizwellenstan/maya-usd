//
// Copyright 2018 Pixar
//
// Licensed under the Apache License, Version 2.0 (the "Apache License")
// with the following modification; you may not use this file except in
// compliance with the Apache License and the following modification to it:
// Section 6. Trademarks. is deleted and replaced with:
//
// 6. Trademarks. This License does not grant permission to use the trade
//    names, trademarks, service marks, or product names of the Licensor
//    and its affiliates, except as required to comply with Section 4(c) of
//    the License and to reproduce the content of the NOTICE file.
//
// You may obtain a copy of the Apache License at
//
//     http://www.apache.org/licenses/LICENSE-2.0
//
// Unless required by applicable law or agreed to in writing, software
// distributed under the Apache License with the above modification is
// distributed on an "AS IS" BASIS, WITHOUT WARRANTIES OR CONDITIONS OF ANY
// KIND, either express or implied. See the Apache License for the specific
// language governing permissions and limitations under the Apache License.
//
#include "pxr/imaging/hdEmbree/renderer.h"

#include "pxr/imaging/hdEmbree/renderBuffer.h"
#include "pxr/imaging/hdEmbree/config.h"
#include "pxr/imaging/hdEmbree/context.h"
#include "pxr/imaging/hdEmbree/mesh.h"

#include "pxr/imaging/hd/perfLog.h"

#include "pxr/base/gf/matrix3f.h"
#include "pxr/base/gf/vec2f.h"
#include "pxr/base/work/loops.h"

#include <chrono>
#include <thread>

PXR_NAMESPACE_OPEN_SCOPE

HdEmbreeRenderer::HdEmbreeRenderer()
    : _aovBindings()
    , _aovNames()
    , _aovBindingsNeedValidation(false)
    , _aovBindingsValid(false)
    , _width(0)
    , _height(0)
    , _viewMatrix(1.0f) // == identity
    , _projMatrix(1.0f) // == identity
    , _inverseViewMatrix(1.0f) // == identity
    , _inverseProjMatrix(1.0f) // == identity
    , _scene(nullptr)
    , _samplesToConvergence(0)
    , _ambientOcclusionSamples(0)
    , _enableSceneColors(false)
    , _completedSamples(0)
{
}

HdEmbreeRenderer::~HdEmbreeRenderer()
{
}

void
HdEmbreeRenderer::SetScene(RTCScene scene)
{
    _scene = scene;
}

void
HdEmbreeRenderer::SetSamplesToConvergence(int samplesToConvergence)
{
    _samplesToConvergence = samplesToConvergence;
}

void
HdEmbreeRenderer::SetAmbientOcclusionSamples(int ambientOcclusionSamples)
{
    _ambientOcclusionSamples = ambientOcclusionSamples;
}

void
HdEmbreeRenderer::SetEnableSceneColors(bool enableSceneColors)
{
    _enableSceneColors = enableSceneColors;
}

void
HdEmbreeRenderer::SetViewport(unsigned int width, unsigned int height)
{
    _width = width;
    _height = height;

    // Re-validate the attachments, since attachment viewport and
    // render viewport need to match.
    _aovBindingsNeedValidation = true;
}

void
HdEmbreeRenderer::SetCamera(const GfMatrix4d& viewMatrix,
                            const GfMatrix4d& projMatrix)
{
    _viewMatrix = viewMatrix;
    _projMatrix = projMatrix;
    _inverseViewMatrix = viewMatrix.GetInverse();
    _inverseProjMatrix = projMatrix.GetInverse();
}

void
HdEmbreeRenderer::SetAovBindings(
    HdRenderPassAovBindingVector const &aovBindings)
{
    _aovBindings = aovBindings;
    _aovNames.resize(_aovBindings.size());
    for (size_t i = 0; i < _aovBindings.size(); ++i) {
        _aovNames[i] = HdParsedAovToken(_aovBindings[i].aovName);
    }

    // Re-validate the attachments.
    _aovBindingsNeedValidation = true;
}

bool
HdEmbreeRenderer::_ValidateAovBindings()
{
    if (!_aovBindingsNeedValidation) {
        return _aovBindingsValid;
    }

    _aovBindingsNeedValidation = false;
    _aovBindingsValid = true;

    for (size_t i = 0; i < _aovBindings.size(); ++i) {

        // By the time the attachment gets here, there should be a bound
        // output buffer.
        if (_aovBindings[i].renderBuffer == nullptr) {
            TF_WARN("Aov '%s' doesn't have any renderbuffer bound",
                    _aovNames[i].name.GetText());
            _aovBindingsValid = false;
            continue;
        }

        if (_aovNames[i].name != HdAovTokens->color &&
            _aovNames[i].name != HdAovTokens->linearDepth &&
            _aovNames[i].name != HdAovTokens->depth &&
            _aovNames[i].name != HdAovTokens->primId &&
            _aovNames[i].name != HdAovTokens->instanceId &&
            _aovNames[i].name != HdAovTokens->elementId &&
            _aovNames[i].name != HdAovTokens->Neye &&
            _aovNames[i].name != HdAovTokens->normal &&
            !_aovNames[i].isPrimvar) {
            TF_WARN("Unsupported attachment with Aov '%s' won't be rendered to",
                    _aovNames[i].name.GetText());
        }

        HdFormat format = _aovBindings[i].renderBuffer->GetFormat();

        // depth is only supported for float32 attachments
        if ((_aovNames[i].name == HdAovTokens->linearDepth ||
             _aovNames[i].name == HdAovTokens->depth) &&
            format != HdFormatFloat32) {
            TF_WARN("Aov '%s' has unsupported format '%s'",
                    _aovNames[i].name.GetText(),
                    TfEnum::GetName(format).c_str());
            _aovBindingsValid = false;
        }

        // ids are only supported for int32 attachments
        if ((_aovNames[i].name == HdAovTokens->primId ||
             _aovNames[i].name == HdAovTokens->instanceId ||
             _aovNames[i].name == HdAovTokens->elementId) &&
            format != HdFormatInt32) {
            TF_WARN("Aov '%s' has unsupported format '%s'",
                    _aovNames[i].name.GetText(),
                    TfEnum::GetName(format).c_str());
            _aovBindingsValid = false;
        }

        // Normal is only supported for vec3 attachments of float.
        if ((_aovNames[i].name == HdAovTokens->Neye ||
             _aovNames[i].name == HdAovTokens->normal) &&
            format != HdFormatFloat32Vec3) {
            TF_WARN("Aov '%s' has unsupported format '%s'",
                    _aovNames[i].name.GetText(),
                    TfEnum::GetName(format).c_str());
            _aovBindingsValid = false;
        }

        // Primvars support vec3 output (though some channels may not be used).
        if (_aovNames[i].isPrimvar &&
            format != HdFormatFloat32Vec3) {
            TF_WARN("Aov 'primvars:%s' has unsupported format '%s'",
                    _aovNames[i].name.GetText(),
                    TfEnum::GetName(format).c_str());
            _aovBindingsValid = false;
        }

        // color is only supported for vec3/vec4 attachments of float,
        // unorm, or snorm.
        if (_aovNames[i].name == HdAovTokens->color) {
            switch(format) {
                case HdFormatUNorm8Vec4:
                case HdFormatUNorm8Vec3:
                case HdFormatSNorm8Vec4:
                case HdFormatSNorm8Vec3:
                case HdFormatFloat32Vec4:
                case HdFormatFloat32Vec3:
                    break;
                default:
                    TF_WARN("Aov '%s' has unsupported format '%s'",
                        _aovNames[i].name.GetText(),
                        TfEnum::GetName(format).c_str());
                    _aovBindingsValid = false;
                    break;
            }
        }

        // make sure the clear value is reasonable for the format of the
        // attached buffer.
        if (!_aovBindings[i].clearValue.IsEmpty()) {
            HdTupleType clearType =
                HdGetValueTupleType(_aovBindings[i].clearValue);

            // array-valued clear types aren't supported.
            if (clearType.count != 1) {
                TF_WARN("Aov '%s' clear value type '%s' is an array",
                        _aovNames[i].name.GetText(),
                        _aovBindings[i].clearValue.GetTypeName().c_str());
                _aovBindingsValid = false;
            }

            // color only supports float/double vec3/4
            if (_aovNames[i].name == HdAovTokens->color &&
                clearType.type != HdTypeFloatVec3 &&
                clearType.type != HdTypeFloatVec4 &&
                clearType.type != HdTypeDoubleVec3 &&
                clearType.type != HdTypeDoubleVec4) {
                TF_WARN("Aov '%s' clear value type '%s' isn't compatible",
                        _aovNames[i].name.GetText(),
                        _aovBindings[i].clearValue.GetTypeName().c_str());
                _aovBindingsValid = false;
            }

            // only clear float formats with float, int with int, float3 with
            // float3.
            if ((format == HdFormatFloat32 && clearType.type != HdTypeFloat) ||
                (format == HdFormatInt32 && clearType.type != HdTypeInt32) ||
                (format == HdFormatFloat32Vec3 &&
                 clearType.type != HdTypeFloatVec3)) {
                TF_WARN("Aov '%s' clear value type '%s' isn't compatible with"
                        " format %s",
                        _aovNames[i].name.GetText(),
                        _aovBindings[i].clearValue.GetTypeName().c_str(),
                        TfEnum::GetName(format).c_str());
                _aovBindingsValid = false;
            }
        }

        // make sure the attachment and render viewports match.
        // XXX: we could possibly relax this in the future.
        if (_aovBindings[i].renderBuffer->GetWidth() != _width ||
            _aovBindings[i].renderBuffer->GetHeight() != _height) {
            TF_WARN("Aov '%s' viewport (%u, %u) doesn't match render viewport"
                    " (%u, %u)",
                    _aovNames[i].name.GetText(),
                    _aovBindings[i].renderBuffer->GetWidth(),
                    _aovBindings[i].renderBuffer->GetHeight(),
                    _width, _height);

            // if the viewports don't match, we block rendering.
            _aovBindingsValid = false;
        }
    }

    return _aovBindingsValid;
}

/* static */
GfVec4f
HdEmbreeRenderer::_GetClearColor(VtValue const& clearValue)
{
    HdTupleType type = HdGetValueTupleType(clearValue);
    if (type.count != 1) {
        return GfVec4f(0.0f, 0.0f, 0.0f, 1.0f);
    }

    switch(type.type) {
        case HdTypeFloatVec3:
        {
            GfVec3f f =
                *(static_cast<const GfVec3f*>(HdGetValueData(clearValue)));
            return GfVec4f(f[0], f[1], f[2], 1.0f);
        }
        case HdTypeFloatVec4:
        {
            GfVec4f f =
                *(static_cast<const GfVec4f*>(HdGetValueData(clearValue)));
            return GfVec4f(f[0], f[1], f[2], 1.0f);
        }
        case HdTypeDoubleVec3:
        {
            GfVec3d f =
                *(static_cast<const GfVec3d*>(HdGetValueData(clearValue)));
            return GfVec4f(f[0], f[1], f[2], 1.0f);
        }
        case HdTypeDoubleVec4:
        {
            GfVec4d f =
                *(static_cast<const GfVec4d*>(HdGetValueData(clearValue)));
            return GfVec4f(f[0], f[1], f[2], 1.0f);
        }
        default:
            return GfVec4f(0.0f, 0.0f, 0.0f, 1.0f);
    }
}

void
HdEmbreeRenderer::Clear()
{
    if (!_ValidateAovBindings()) {
        return;
    }

    for (size_t i = 0; i < _aovBindings.size(); ++i) {
        if (_aovBindings[i].clearValue.IsEmpty()) {
            continue;
        }

        HdEmbreeRenderBuffer *rb = 
            static_cast<HdEmbreeRenderBuffer*>(_aovBindings[i].renderBuffer);

        rb->Map();
        if (_aovNames[i].name == HdAovTokens->color) {
            GfVec4f clearColor = _GetClearColor(_aovBindings[i].clearValue);
            rb->Clear(4, clearColor.data());
        } else if (rb->GetFormat() == HdFormatInt32) {
            int32_t clearValue = _aovBindings[i].clearValue.Get<int32_t>();
            rb->Clear(1, &clearValue);
        } else if (rb->GetFormat() == HdFormatFloat32) {
            float clearValue = _aovBindings[i].clearValue.Get<float>();
            rb->Clear(1, &clearValue);
        } else if (rb->GetFormat() == HdFormatFloat32Vec3) {
            GfVec3f clearValue = _aovBindings[i].clearValue.Get<GfVec3f>();
            rb->Clear(3, clearValue.data());
        } // else, _ValidateAovBindings would have already warned.

        rb->Unmap();
        rb->SetConverged(false);
    }
}

void
HdEmbreeRenderer::MarkAovBuffersUnconverged()
{
    for (size_t i = 0; i < _aovBindings.size(); ++i) {
        HdEmbreeRenderBuffer *rb =
            static_cast<HdEmbreeRenderBuffer*>(_aovBindings[i].renderBuffer);
        rb->SetConverged(false);
    }
}

int
HdEmbreeRenderer::GetCompletedSamples() const
{
    return _completedSamples.load();
}

void
HdEmbreeRenderer::Render(HdRenderThread *renderThread)
{
    _completedSamples.store(0);

    // Commit any pending changes to the scene.
    rtcCommit(_scene);

    if (!_ValidateAovBindings()) {
        return;
    }

    // Map all of the attachments.
    for (size_t i = 0; i < _aovBindings.size(); ++i) {
        static_cast<HdEmbreeRenderBuffer*>(
            _aovBindings[i].renderBuffer)->Map();
    }

    // Render the image. Each pass through the loop adds a sample per pixel
    // (with jittered ray direction); the longer the loop runs, the less noisy
    // the image becomes. We add a cancellation point once per loop.
    //
    // We consider the image converged after N samples, which is a convenient
    // and simple heuristic.
    for (int i = 0; i < _samplesToConvergence; ++i) {
        // Pause point.
        while (renderThread->IsPauseRequested()) {
            if (renderThread->IsStopRequested()) {
                break;
            }
            std::this_thread::sleep_for(std::chrono::milliseconds(10));
        }
        // Cancellation point.
        if (renderThread->IsStopRequested()) {
            break;
        }

        unsigned int tileSize = HdEmbreeConfig::GetInstance().tileSize;
        const unsigned int numTilesX = (_width + tileSize-1) / tileSize;
        const unsigned int numTilesY = (_height + tileSize-1) / tileSize;

        // Render by scheduling square tiles of the sample buffer in a parallel
        // for loop.
        WorkParallelForN(numTilesX*numTilesY,
            std::bind(&HdEmbreeRenderer::_RenderTiles, this,
                (i == 0) ? nullptr : renderThread,
                std::placeholders::_1, std::placeholders::_2));

        // After the first pass, mark the single-sampled attachments as
        // converged and unmap them. If there are no multisampled attachments,
        // we are done.
        if (i == 0) {
            bool moreWork = false;
            for (size_t i = 0; i < _aovBindings.size(); ++i) {
                HdEmbreeRenderBuffer *rb = static_cast<HdEmbreeRenderBuffer*>(
                    _aovBindings[i].renderBuffer);
                if (!rb->IsMultiSampled()) {
                    rb->Unmap();
                    rb->SetConverged(true);
                } else {
                    moreWork = true;
                }
            }
            if (!moreWork) {
                _completedSamples.store(i+1);
                break;
            }
        }

        // Track the number of completed samples for external consumption.
        _completedSamples.store(i+1);
<<<<<<< HEAD

        // Cancellation point.
        if (renderThread->IsStopRequested()) {
            break;
        }
=======
>>>>>>> 5f50407d
    }

    // Mark the multisampled attachments as converged and unmap them.
    for (size_t i = 0; i < _aovBindings.size(); ++i) {
        HdEmbreeRenderBuffer *rb = static_cast<HdEmbreeRenderBuffer*>(
            _aovBindings[i].renderBuffer);
        if (rb->IsMultiSampled()) {
            rb->Unmap();
            rb->SetConverged(true);
        }
    }
}

void
HdEmbreeRenderer::_RenderTiles(HdRenderThread *renderThread,
                               size_t tileStart, size_t tileEnd)
{
    unsigned int tileSize =
        HdEmbreeConfig::GetInstance().tileSize;
    const unsigned int numTilesX = (_width + tileSize-1) / tileSize;

    // Initialize the RNG for this tile (each tile creates one as
    // a lazy way to do thread-local RNGs).
    size_t seed = std::chrono::system_clock::now().time_since_epoch().count();
    boost::hash_combine(seed, tileStart);
    std::default_random_engine random(seed);

    // Create a uniform distribution for jitter calculations.
    std::uniform_real_distribution<float> uniform_dist(0.0f, 1.0f);
    std::function<float()> uniform_float = std::bind(uniform_dist, random);

    // _RenderTiles gets a range of tiles; iterate through them.
    for (unsigned int tile = tileStart; tile < tileEnd; ++tile) {

        // Cancellation point.
        if (renderThread && renderThread->IsStopRequested()) {
            break;
        }

        // Compute the pixel location of tile boundaries.
        const unsigned int tileY = tile / numTilesX;
        const unsigned int tileX = tile - tileY * numTilesX; 
        // (Above is equivalent to: tileX = tile % numTilesX)
        const unsigned int x0 = tileX * tileSize;
        const unsigned int y0 = tileY * tileSize;
        // Clamp far boundaries to the viewport, in case tileSize doesn't
        // neatly divide _width or _height.
        const unsigned int x1 = std::min(x0+tileSize, _width);
        const unsigned int y1 = std::min(y0+tileSize, _height);

        // Loop over pixels casting rays.
        for (unsigned int y = y0; y < y1; ++y) {
            for (unsigned int x = x0; x < x1; ++x) {

                // Jitter the camera ray direction.
                GfVec2f jitter(0.0f, 0.0f);
                if (HdEmbreeConfig::GetInstance().jitterCamera) {
                    jitter = GfVec2f(uniform_float(), uniform_float());
                }

                // Un-transform the pixel's NDC coordinates through the
                // projection matrix to get the trace of the camera ray in the
                // near plane.
                GfVec3f ndc = GfVec3f(2 * ((x + jitter[0]) / _width) - 1,
                                      2 * ((y + jitter[1]) / _height) - 1,
                                      -1);
                GfVec3f nearPlaneTrace = _inverseProjMatrix.Transform(ndc);

                GfVec3f origin;
                GfVec3f dir;

                bool isOrthographic = round(_projMatrix[3][3]) == 1;
                if (isOrthographic) {
                    // During orthographic projection: trace parallel rays
                    // from the near plane trace.
                    origin = nearPlaneTrace;
                    dir = GfVec3f(0,0,-1);
                } else {
                    // Otherwise, assume this is a perspective projection;
                    // project from the camera origin through the
                    // near plane trace.
                    origin = GfVec3f(0,0,0);
                    dir = nearPlaneTrace;
                }
                // Transform camera rays to world space.
                origin = _inverseViewMatrix.Transform(origin);
                dir = _inverseViewMatrix.TransformDir(dir).GetNormalized();

                // Trace the ray.
                _TraceRay(x, y, origin, dir, random);
            }
        }
    }
}

/// Fill in an RTCRay structure from the given parameters.
static void
_PopulateRay(RTCRay *ray, GfVec3f const& origin, 
             GfVec3f const& dir, float nearest)
{
    ray->org[0] = origin[0];
    ray->org[1] = origin[1];
    ray->org[2] = origin[2];
    ray->dir[0] = dir[0];
    ray->dir[1] = dir[1];
    ray->dir[2] = dir[2];
    ray->tnear = nearest; 
    ray->tfar = std::numeric_limits<float>::infinity();
    ray->geomID = RTC_INVALID_GEOMETRY_ID;
    ray->primID = RTC_INVALID_GEOMETRY_ID;
    ray->mask = -1;
    ray->time = 0.0f;
}

/// Generate a random cosine-weighted direction ray (in the hemisphere
/// around <0,0,1>).  The input is a pair of uniformly distributed random
/// numbers in the range [0,1].
///
/// The algorithm here is to generate a random point on the disk, and project
/// that point to the unit hemisphere.
static GfVec3f
_CosineWeightedDirection(GfVec2f const& uniform_float)
{
    GfVec3f dir;
    float theta = 2.0f * M_PI * uniform_float[0];
    float eta = uniform_float[1];
    float sqrteta = sqrtf(eta);
    dir[0] = cosf(theta) * sqrteta;
    dir[1] = sinf(theta) * sqrteta;
    dir[2] = sqrtf(1.0f-eta);
    return dir;
}

void
HdEmbreeRenderer::_TraceRay(unsigned int x, unsigned int y,
                            GfVec3f const &origin, GfVec3f const &dir,
                            std::default_random_engine &random)
{
    // Intersect the camera ray.
    RTCRay ray;
    _PopulateRay(&ray, origin, dir, 0.0f);
    rtcIntersect(_scene, ray);

    // Write AOVs to attachments that aren't converged.
    for (size_t i = 0; i < _aovBindings.size(); ++i) {
        HdEmbreeRenderBuffer *renderBuffer =
            static_cast<HdEmbreeRenderBuffer*>(_aovBindings[i].renderBuffer);

        if (renderBuffer->IsConverged()) {
            continue;
        }

        if (_aovNames[i].name == HdAovTokens->color) {
            GfVec4f clearColor = _GetClearColor(_aovBindings[i].clearValue);
            GfVec4f sample = _ComputeColor(ray, random, clearColor);
            renderBuffer->Write(GfVec3i(x,y,1), 4, sample.data());
        } else if ((_aovNames[i].name == HdAovTokens->linearDepth ||
                    _aovNames[i].name == HdAovTokens->depth) &&
                   renderBuffer->GetFormat() == HdFormatFloat32) {
            float depth;
            bool ndc = (_aovNames[i].name == HdAovTokens->depth);
            if(_ComputeDepth(ray, &depth, ndc)) {
                renderBuffer->Write(GfVec3i(x,y,1), 1, &depth);
            }
        } else if ((_aovNames[i].name == HdAovTokens->primId ||
                    _aovNames[i].name == HdAovTokens->elementId ||
                    _aovNames[i].name == HdAovTokens->instanceId) &&
                   renderBuffer->GetFormat() == HdFormatInt32) {
            int32_t id;
            if (_ComputeId(ray, _aovNames[i].name, &id)) {
                renderBuffer->Write(GfVec3i(x,y,1), 1, &id);
            }
        } else if ((_aovNames[i].name == HdAovTokens->Neye ||
                    _aovNames[i].name == HdAovTokens->normal) &&
                   renderBuffer->GetFormat() == HdFormatFloat32Vec3) {
            GfVec3f normal;
            bool eye = (_aovNames[i].name == HdAovTokens->Neye);
            if (_ComputeNormal(ray, &normal, eye)) {
                renderBuffer->Write(GfVec3i(x,y,1), 3, normal.data());
            }
        } else if (_aovNames[i].isPrimvar &&
                   renderBuffer->GetFormat() == HdFormatFloat32Vec3) {
            GfVec3f value;
            if (_ComputePrimvar(ray, _aovNames[i].name, &value)) {
                renderBuffer->Write(GfVec3i(x,y,1), 3, value.data());
            }
        }
    }
}

bool
HdEmbreeRenderer::_ComputeId(RTCRay const& rayHit, TfToken const& idType,
                             int32_t *id)
{
    if (rayHit.geomID == RTC_INVALID_GEOMETRY_ID) {
        return false;
    }

    // Get the instance and prototype context structures for the hit prim.
    HdEmbreeInstanceContext *instanceContext =
        static_cast<HdEmbreeInstanceContext*>(
            rtcGetUserData(_scene, rayHit.instID));

    HdEmbreePrototypeContext *prototypeContext =
        static_cast<HdEmbreePrototypeContext*>(
            rtcGetUserData(instanceContext->rootScene, rayHit.geomID));

    if (idType == HdAovTokens->primId) {
        *id = prototypeContext->rprim->GetPrimId();
    } else if (idType == HdAovTokens->elementId) {
        if (prototypeContext->primitiveParams.empty()) {
            *id = rayHit.primID;
        } else {
            *id = HdMeshUtil::DecodeFaceIndexFromCoarseFaceParam(
                prototypeContext->primitiveParams[rayHit.primID]);
        }
    } else if (idType == HdAovTokens->instanceId) {
        *id = instanceContext->instanceId;
    } else {
        return false;
    }

    return true;
}

bool
HdEmbreeRenderer::_ComputeDepth(RTCRay const& rayHit,
                                float *depth,
                                bool ndc)
{
    if (rayHit.geomID == RTC_INVALID_GEOMETRY_ID) {
        return false;
    }

    if (ndc) {
        GfVec3f hitPos = GfVec3f(rayHit.org[0] + rayHit.tfar * rayHit.dir[0],
            rayHit.org[1] + rayHit.tfar * rayHit.dir[1],
            rayHit.org[2] + rayHit.tfar * rayHit.dir[2]);

        hitPos = _viewMatrix.Transform(hitPos);
        hitPos = _projMatrix.Transform(hitPos);

        *depth = hitPos[2];
    } else {
        *depth = rayHit.tfar;
    }
    return true;
}

bool
HdEmbreeRenderer::_ComputeNormal(RTCRay const& rayHit,
                                 GfVec3f *normal,
                                 bool eye)
{
    if (rayHit.geomID == RTC_INVALID_GEOMETRY_ID) {
        return false;
    }

    HdEmbreeInstanceContext *instanceContext =
        static_cast<HdEmbreeInstanceContext*>(
                rtcGetUserData(_scene, rayHit.instID));

    HdEmbreePrototypeContext *prototypeContext =
        static_cast<HdEmbreePrototypeContext*>(
                rtcGetUserData(instanceContext->rootScene, rayHit.geomID));

    GfVec3f n = -GfVec3f(rayHit.Ng[0], rayHit.Ng[1], rayHit.Ng[2]);
    if (prototypeContext->primvarMap.count(HdTokens->normals) > 0) {
        prototypeContext->primvarMap[HdTokens->normals]->Sample(
                rayHit.primID, rayHit.u, rayHit.v, &n);
    }

    n = instanceContext->objectToWorldMatrix.TransformDir(n);
    if (eye) {
        n = _viewMatrix.TransformDir(n);
    }
    n.Normalize();

    *normal = n;
    return true;
}

bool
HdEmbreeRenderer::_ComputePrimvar(RTCRay const& rayHit,
                                  TfToken const& primvar,
                                  GfVec3f *value)
{
    if (rayHit.geomID == RTC_INVALID_GEOMETRY_ID) {
        return false;
    }

    HdEmbreeInstanceContext *instanceContext =
        static_cast<HdEmbreeInstanceContext*>(
                rtcGetUserData(_scene, rayHit.instID));

    HdEmbreePrototypeContext *prototypeContext =
        static_cast<HdEmbreePrototypeContext*>(
                rtcGetUserData(instanceContext->rootScene, rayHit.geomID));

    // XXX: This is a little clunky, although sample will early out if the
    // types don't match.
    if (prototypeContext->primvarMap.count(primvar) > 0) {
        HdEmbreePrimvarSampler *sampler = 
            prototypeContext->primvarMap[primvar];
        if (sampler->Sample(rayHit.primID, rayHit.u, rayHit.v, value)) {
            return true;
        }
        GfVec2f v2;
        if (sampler->Sample(rayHit.primID, rayHit.u, rayHit.v, &v2)) {
            value->Set(v2[0], v2[1], 0.0f);
            return true;
        }
        float v1;
        if (sampler->Sample(rayHit.primID, rayHit.u, rayHit.v, &v1)) {
            value->Set(v1, 0.0f, 0.0f);
            return true;
        }
    }
    return false;
}

GfVec4f
HdEmbreeRenderer::_ComputeColor(RTCRay const& rayHit,
                                std::default_random_engine &random,
                                GfVec4f const& clearColor)
{
    if (rayHit.geomID == RTC_INVALID_GEOMETRY_ID) {
        return clearColor;
    }

    // Get the instance and prototype context structures for the hit prim.
    HdEmbreeInstanceContext *instanceContext =
        static_cast<HdEmbreeInstanceContext*>(
                rtcGetUserData(_scene, rayHit.instID));

    HdEmbreePrototypeContext *prototypeContext =
        static_cast<HdEmbreePrototypeContext*>(
                rtcGetUserData(instanceContext->rootScene, rayHit.geomID));

    // Compute the worldspace location of the rayHit hit.
    GfVec3f hitPos = GfVec3f(rayHit.org[0] + rayHit.tfar * rayHit.dir[0],
            rayHit.org[1] + rayHit.tfar * rayHit.dir[1],
            rayHit.org[2] + rayHit.tfar * rayHit.dir[2]);

    // If a normal primvar is present (e.g. from smooth shading), use that
    // for shading; otherwise use the flat face normal.
    GfVec3f normal = -GfVec3f(rayHit.Ng[0], rayHit.Ng[1], rayHit.Ng[2]);
    if (prototypeContext->primvarMap.count(HdTokens->normals) > 0) {
        prototypeContext->primvarMap[HdTokens->normals]->Sample(
                rayHit.primID, rayHit.u, rayHit.v, &normal);
    }

    // If a color primvar is present, use that as diffuse color; otherwise,
    // use flat grey.
    GfVec3f color = GfVec3f(0.5f, 0.5f, 0.5f);
    if (_enableSceneColors &&
            prototypeContext->primvarMap.count(HdTokens->displayColor) > 0) {
        prototypeContext->primvarMap[HdTokens->displayColor]->Sample(
                rayHit.primID, rayHit.u, rayHit.v, &color);
    }

    // Transform the normal from object space to world space.
    normal = instanceContext->objectToWorldMatrix.TransformDir(normal);

    // Make sure the normal is unit-length.
    normal.Normalize();

    // Lighting model: (camera dot normal), i.e. diffuse-only point light
    // centered on the camera.
    GfVec3f dir = GfVec3f(rayHit.dir[0], rayHit.dir[1], rayHit.dir[2]);
    float diffuseLight = fabs(GfDot(-dir, normal)) *
        HdEmbreeConfig::GetInstance().cameraLightIntensity;

    // Lighting gets modulated by an ambient occlusion term.
    float aoLightIntensity =
        _ComputeAmbientOcclusion(hitPos, normal, random);

    // XXX: We should support opacity here...

    // Return color * diffuseLight * aoLightIntensity.
    GfVec3f finalColor = color * diffuseLight * aoLightIntensity;

    // Clamp colors to [0,1].
    GfVec4f output;
    output[0] = std::max(0.0f, std::min(1.0f, finalColor[0]));
    output[1] = std::max(0.0f, std::min(1.0f, finalColor[1]));
    output[2] = std::max(0.0f, std::min(1.0f, finalColor[2]));
    output[3] = 1.0f;
    return output;
}

float
HdEmbreeRenderer::_ComputeAmbientOcclusion(GfVec3f const& position,
                                           GfVec3f const& normal,
                                           std::default_random_engine &random)
{
    // Create a uniform random distribution for AO calculations.
    std::uniform_real_distribution<float> uniform_dist(0.0f, 1.0f);
    std::function<float()> uniform_float = std::bind(uniform_dist, random);

    // 0 ambient occlusion samples means disable the ambient occlusion term.
    if (_ambientOcclusionSamples < 1) {
        return 1.0f;
    }

    float occlusionFactor = 0.0f;

    // For hemisphere sampling we need to choose a coordinate frame at this
    // point. For the purposes of _CosineWeightedDirection, the normal needs
    // to map to (0,0,1), but since the distribution is radially symmetric
    // we don't care about the other axes.
    GfMatrix3f basis(1);
    GfVec3f xAxis;
    if (fabsf(GfDot(normal, GfVec3f(0,0,1))) < 0.9f) {
        xAxis = GfCross(normal, GfVec3f(0,0,1));
    } else {
        xAxis = GfCross(normal, GfVec3f(0,1,0));
    }
    GfVec3f yAxis = GfCross(normal, xAxis);
    basis.SetColumn(0, xAxis.GetNormalized());
    basis.SetColumn(1, yAxis.GetNormalized());
    basis.SetColumn(2, normal);

    // Generate random samples, stratified with Latin Hypercube Sampling.
    // https://en.wikipedia.org/wiki/Latin_hypercube_sampling
    // Stratified sampling means we don't get all of our random samples
    // bunched in the far corner of the hemisphere, but instead have some
    // equal spacing guarantees.
    std::vector<GfVec2f> samples;
    samples.resize(_ambientOcclusionSamples);
    for (int i = 0; i < _ambientOcclusionSamples; ++i) {
        samples[i][0] = (float(i) + uniform_float()) / _ambientOcclusionSamples;
    }
    std::shuffle(samples.begin(), samples.end(), random);
    for (int i = 0; i < _ambientOcclusionSamples; ++i) {
        samples[i][1] = (float(i) + uniform_float()) / _ambientOcclusionSamples;
    }

    // Trace ambient occlusion rays. The occlusion factor is the fraction of
    // the hemisphere that's occluded when rays are traced to infinity,
    // computed by random sampling over the hemisphere.
    for (int i = 0; i < _ambientOcclusionSamples; i++)
    {
        // Sample in the hemisphere centered on the face normal. Use
        // cosine-weighted hemisphere sampling to bias towards samples which
        // will have a bigger effect on the occlusion term.
        GfVec3f shadowDir = basis * _CosineWeightedDirection(samples[i]);

        // Trace shadow ray, using the fast interface (rtcOccluded) since
        // we only care about intersection status, not intersection id.
        RTCRay shadow;
        _PopulateRay(&shadow, position, shadowDir, 0.001f);
        rtcOccluded(_scene, shadow);

        // Record this AO ray's contribution to the occlusion factor: a
        // boolean [In shadow/Not in shadow].
        if (shadow.geomID == RTC_INVALID_GEOMETRY_ID)
            occlusionFactor += GfDot(shadowDir, normal);
    }
    // Compute the average of the occlusion samples.
    occlusionFactor /= _ambientOcclusionSamples;

    return occlusionFactor;
}

PXR_NAMESPACE_CLOSE_SCOPE<|MERGE_RESOLUTION|>--- conflicted
+++ resolved
@@ -438,14 +438,11 @@
 
         // Track the number of completed samples for external consumption.
         _completedSamples.store(i+1);
-<<<<<<< HEAD
 
         // Cancellation point.
         if (renderThread->IsStopRequested()) {
             break;
         }
-=======
->>>>>>> 5f50407d
     }
 
     // Mark the multisampled attachments as converged and unmap them.
