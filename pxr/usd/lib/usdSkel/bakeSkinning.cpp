//
// Copyright 2016 Pixar
//
// Licensed under the Apache License, Version 2.0 (the "Apache License")
// with the following modification; you may not use this file except in
// compliance with the Apache License and the following modification to it:
// Section 6. Trademarks. is deleted and replaced with:
//
// 6. Trademarks. This License does not grant permission to use the trade
//    names, trademarks, service marks, or product names of the Licensor
//    and its affiliates, except as required to comply with Section 4(c) of
//    the License and to reproduce the content of the NOTICE file.
//
// You may obtain a copy of the Apache License at
//
//     http://www.apache.org/licenses/LICENSE-2.0
//
// Unless required by applicable law or agreed to in writing, software
// distributed under the Apache License with the above modification is
// distributed on an "AS IS" BASIS, WITHOUT WARRANTIES OR CONDITIONS OF ANY
// KIND, either express or implied. See the Apache License for the specific
// language governing permissions and limitations under the Apache License.
//
#include "pxr/usd/usdSkel/bakeSkinning.h"

#include "pxr/base/gf/matrix4d.h"
#include "pxr/base/tf/debug.h"
#include "pxr/base/tf/staticTokens.h"
#include "pxr/base/tf/stringUtils.h"
#include "pxr/base/trace/trace.h"
#include "pxr/base/vt/array.h"
#include "pxr/base/work/loops.h"

#include "pxr/usd/sdf/abstractData.h"
#include "pxr/usd/sdf/attributeSpec.h"
#include "pxr/usd/sdf/layer.h"
#include "pxr/usd/sdf/path.h"
#include "pxr/usd/sdf/primSpec.h"
#include "pxr/usd/sdf/schema.h"
#include "pxr/usd/usd/primRange.h"
#include "pxr/usd/usd/timeCode.h"
#include "pxr/usd/usdGeom/boundable.h"
#include "pxr/usd/usdGeom/mesh.h"
#include "pxr/usd/usdGeom/modelAPI.h"
#include "pxr/usd/usdGeom/pointBased.h"
#include "pxr/usd/usdGeom/tokens.h"
#include "pxr/usd/usdGeom/xformable.h"
#include "pxr/usd/usdGeom/xformCache.h"
#include "pxr/usd/usdSkel/animQuery.h"
#include "pxr/usd/usdSkel/binding.h"
#include "pxr/usd/usdSkel/bindingAPI.h"
#include "pxr/usd/usdSkel/blendShapeQuery.h"
#include "pxr/usd/usdSkel/cache.h"
#include "pxr/usd/usdSkel/debugCodes.h"
#include "pxr/usd/usdSkel/root.h"
#include "pxr/usd/usdSkel/skeletonQuery.h"
#include "pxr/usd/usdSkel/skinningQuery.h"
#include "pxr/usd/usdSkel/utils.h"

#include <algorithm>
#include <atomic>
#include <numeric>
#include <unordered_map>
#include <vector>


PXR_NAMESPACE_OPEN_SCOPE


TF_DEFINE_PRIVATE_TOKENS(
    _tokens,
    ((xformOpTransform, "xformOp:transform"))
    (Xform)
);


/*

  Skinning Overview:

  UsdSkel skinning is not a terribly complex operation, and can be summarized
  with pseudo code as:

  for frame in frames:
     for skel in skels:
         skinningXforms = ComputeSkinningTransforms(skel, frame)
         blendShapeWeights = ComputeBlendShapeWeights(skel, frame)
         
         for prim in primsSkinningBySkel(skel):
             DeformPrimWithBlendShapes(prim, blendShapeWeights)
             DeformPrimWithLBS(prim, skinningXforms)
             WriteResults(prim)

   However, doing this *efficiently* requires a few additional considerations:

   - Values read from disk should be read only once, then cached.
     For example, the rest points that we deform should probably only
     be read once.

   - Different skels may be authored at different time samples.
     Skels should only be processed on the time samples that matter.

   - Should only compute data where needed. For instance, if the skinnable prims
     associated with a skel do not define blend shapes, then there's no point
     in wasting cycles reading in blend shape weight animation.

   - For efficient authoring, writes should happen in Sdf, and change
     processing should be deferred so that it can be batched.

   - Writes to Sdf are retained in-memory until Save() is called.
     If a large crowd is being baked, it's possible that there is insufficient
     memory to hold all posed points. To work around this, we need to keep
     track of memory usage (or at least an estimate), so that pending writes may
     be periodically flushed to disk with SdfLayer::Save()).

   The considerations above account for most of the code that follows.

*/


namespace {


std::string
_DeformationFlagsToString(int flags, const char* indent)
{
    return TfStringPrintf(
        "%sdeformPointsWithLBS: %d\n"
        "%sdeformNormalsWithLBS: %d\n"
        "%sdeformXformWithLBS: %d\n"
        "%sdeformPointsWithBlendShapes: %d\n"
        "%sdeformNormalsWithBlendShapes: %d\n",
        indent, bool(flags&UsdSkelBakeSkinningParms::DeformPointsWithLBS),
        indent, bool(flags&UsdSkelBakeSkinningParms::DeformNormalsWithLBS),
        indent, bool(flags&UsdSkelBakeSkinningParms::DeformXformWithLBS),
        indent, bool(flags&UsdSkelBakeSkinningParms::
                     DeformPointsWithBlendShapes),
        indent, bool(flags&UsdSkelBakeSkinningParms::
                     DeformNormalsWithBlendShapes));
}


// ------------------------------------------------------------
// _Task
// ------------------------------------------------------------


/// Helper for managing exec of a task over time.
/// This class only manages the state of the computation; The actual computation
/// and its results are maintained externally from this class.
struct _Task
{
    _Task() {
        Clear();
    }

    void Clear() {
        _active = false;
        _required = false;
        _mightBeTimeVarying = false;
        _isFirstSample = true;
        _hasSampleAtCurrentTime = false;
    }

    explicit operator bool() const {
        return _active && _required;
    }

    /// Returns true if a computation is active.
    /// An active computation does not necessarily need to run.
    bool IsActive() const {
        return _active;
    }

    /// Run \p fn at \p time, if necessary.
    template <class Fn>
    bool Run(const UsdTimeCode time,
             const UsdPrim& prim,
             const char* name,
             const Fn& fn) {

        if (!*this) {
            return false;
        }

        TF_DEBUG(USDSKEL_BAKESKINNING).Msg(
            "[UsdSkelBakeSkinning]     Try to run task '%s' for <%s>.\n",
            name, prim.GetPath().GetText());

        // Always compute for defaults.
        // For numeric times, if the task might be time varying, the task
        // is always computed. Otherwise, it is only computed the
        /// first time through.
        if (_mightBeTimeVarying || _isFirstSample || time.IsDefault()) {
                
            _hasSampleAtCurrentTime = fn(time);

            TF_DEBUG(USDSKEL_BAKESKINNING).Msg(
                "[UsdSkelBakeSkinning]       Ran task '%s' for <%s>. "
                "Result: %d\n", name, prim.GetPath().GetText(),
                _hasSampleAtCurrentTime);

            if (time.IsNumeric()) {
                _isFirstSample = false;
            }
        } else {
            TF_DEBUG(USDSKEL_BAKESKINNING).Msg(
                "[UsdSkelBakeSkinning]       Skipping task '%s' "
                "for <%s>. Unvarying task has already been computed.\n",
                name, prim.GetPath().GetText());
        }
        return _hasSampleAtCurrentTime;
    }

    /// Returns true if the task was successfully processed to update
    /// some cached value.
    /// The actual cached value is held externally.
    bool HasSampleAtCurrentTime() const {
        return _hasSampleAtCurrentTime;
    }

    /// Set a flag indicating that the computation is needed by something.
    void SetRequired(bool required) {
        _required = required;
    }

    /// Set the active status of the computation.
    /// The active status indicates whether or not a computation can be run.
    void SetActive(bool active, bool required=true) {
        _active = active;
        _required = required;
    }

    /// Returns true if the result of this task might vary over time.
    bool MightBeTimeVarying() const {
        return _mightBeTimeVarying;
    }

    /// Set a flag indicating whether or not the result of a computation
    /// *might* vary over time.
    void SetMightBeTimeVarying(bool tf) {
        _mightBeTimeVarying = tf;
    }

    std::string GetDescription() const {
        return TfStringPrintf(
            "active: %d, required: %d, mightBeTimeVarying: %d",
            _active, _required, _mightBeTimeVarying);
    }

private:
    bool _active : 1;
    bool _required : 1;
    bool _mightBeTimeVarying : 1;
    bool _isFirstSample : 1;
    bool _hasSampleAtCurrentTime : 1;
};


// ------------------------------------------------------------
// _OutputHolder
// ------------------------------------------------------------


/// Helper for holding a pending output value.
template <class T>
struct _OutputHolder
{
    void BeginUpdate() {
        hasSampleAtCurrentTime = false;
    }

    T value;
    bool hasSampleAtCurrentTime;
};


// ------------------------------------------------------------
// _AttrWriter
// ------------------------------------------------------------


/// Helper for efficiently writing attribute values through Sdf.
struct _AttrWriter
{
    explicit operator bool() const { return bool(_spec); }

    /// Define an attribute spec on \p prim.
    bool Define(const SdfPrimSpecHandle& prim,
                const TfToken& name,
                const SdfValueTypeName& typeName,
                SdfVariability variability);

    /// Write the value to the Sdf layer.
    /// Returns an estimate of the number of bytes consumed by the data 
    /// that was written.
    template <typename T>
    size_t Set(const T& value, UsdTimeCode time);
                
private:
    SdfAttributeSpecHandle _spec;
    SdfPath _primPath;
    TfToken _name;
};


const SdfAttributeSpecHandle
_CreateAttribute(const SdfPrimSpecHandle& owner,
                 const TfToken& name,
                 const SdfValueTypeName& typeName,
                 SdfVariability variability)
{
    const auto& attrView = owner->GetAttributes();

    const auto it = attrView.find(name);
    if (it == attrView.end()) {
        return SdfAttributeSpec::New(owner, name, typeName,
                                     variability, /*custom*/ false);
    } else {
        const auto& spec = *it;
        // Make sure the type matches...
        if (spec->GetTypeName() == typeName) {
            return spec;
        } else {
            TF_RUNTIME_ERROR("Spec type mismatch. Failed to create attribute "
                             "for <%s.%s> in @%s@. Spec with type %s already " 
                            "at that location.",
                             owner->GetPath().GetText(), name.GetText(),
                             owner->GetLayer()->GetIdentifier().c_str(),
                             TfStringify(spec->GetTypeName()).c_str());
        }
    }
    return TfNullPtr;
}


bool
_AttrWriter::Define(const SdfPrimSpecHandle& prim,
                    const TfToken& name,
                    const SdfValueTypeName& typeName,
                    SdfVariability variability)
{
    if (_spec = _CreateAttribute(prim, name, typeName, variability)) {
        // Clear any prior animation.
        _spec->ClearInfo(SdfFieldKeys->TimeSamples);

        _primPath = prim->GetPath();
        _name = name;
        return true;
    }
    return false;
}


template <class T>
size_t
_GetSizeEstimate(const VtArray<T>& value)
{
    return value.size()*sizeof(T) + sizeof(VtArray<T>);
}


template <class T>
size_t
_GetSizeEstimate(const T& value)
{
    return sizeof(T);
}


template <class T>
size_t
_AttrWriter::Set(const T& value, UsdTimeCode time)
{
    TF_VERIFY(_spec);

    if (time.IsNumeric()) {
        const SdfPath path = _primPath.AppendProperty(_name);
        _spec->GetLayer()->SetTimeSample(path, time.GetValue(), value);
    } else {
        _spec->SetDefaultValue(VtValue(value));
    }
    return _GetSizeEstimate(value);
}


// ------------------------------------------------------------
// _SkelAdapter
// ------------------------------------------------------------


/// Object which interfaces with USD to pull on skel animation data,
/// and cache data where appropriate.
/// This augments a UsdSkelSkeletonQuery to perform additional caching
/// based on variability.
///
/// The execution procedure for a skel adapter may be summarized as:
/// \code
///     UsdGeomXformCache xfCache;
///     for (i,time : times) {
///         xfCache.SetTime(time);
///         skelAdapter.UpdateTransform(i, &xfCache);
///         skelAdapter.UpdateAnimation(time);
///         ...
///         // Apply skinning.
///     }
/// \endcode
///
/// The per-frame update is split into separate calls for the sake of threading:
/// UsdGeomXformCache is not thread-safe, and so the update step that uses an
/// xform cache must be done in serial, whereas UpdateAnimation() may be safely
/// called on different skel adapters in parallel.
struct _SkelAdapter
{
   _SkelAdapter(const UsdSkelBakeSkinningParms& parms,
                const UsdSkelSkeletonQuery& skelQuery,
                UsdGeomXformCache* xfCache);

    UsdPrim GetPrim() const {
        return _skelQuery.GetPrim();
    }

    bool ShouldProcessAtTime(const size_t timeIndex) const {
        TF_DEV_AXIOM(timeIndex < _timeSampleMask.size());
        return _timeSampleMask[timeIndex];
    }
    
    /// Append additional time samples of the skel to \p times.
    void ExtendTimeSamples(const GfInterval& interval,
                           std::vector<double>* times);

    /// Use \p xfCache to update any transforms required for skinning.
    void UpdateTransform(const size_t timeIndex, UsdGeomXformCache* xfCache);

    /// Update any animation data needed for skinning.
    void UpdateAnimation(const UsdTimeCode time, const size_t timeIndex);

    bool GetSkinningTransforms(VtMatrix4dArray* xforms) const {
        if (_skinningXformsTask.HasSampleAtCurrentTime()) {
            *xforms = _skinningXforms;
            return true;
        }
        return false;
    }

    bool GetSkinningInvTransposeTransforms(VtMatrix3dArray* xforms) const {
        if (_skinningInvTransposeXformsTask.HasSampleAtCurrentTime()) {
            *xforms = _skinningInvTransposeXforms;
            return true;
        }
        return false;
    }

    bool GetBlendShapeWeights(VtFloatArray* weights) const {
        if (_blendShapeWeightsTask.HasSampleAtCurrentTime()) {
            *weights = _blendShapeWeights;
            return true;
        }
        return false;
    }

    bool GetLocalToWorldTransform(GfMatrix4d* xf) const {
        if (_skelLocalToWorldXformTask.HasSampleAtCurrentTime()) {
            *xf = _skelLocalToWorldXform;
            return true;
        }
        return false;
    }

    void SetTimeSampleMask(std::vector<bool>&& mask) {  
        _timeSampleMask = std::move(mask);
    }

    bool CanComputeSkinningXforms() const {
        return _skinningXformsTask.IsActive();
    }

    void SetSkinningXformsRequired(bool required) {
        _skinningXformsTask.SetRequired(required);
    }

    bool CanComputeSkinningInvTransposeXforms() const {
        return _skinningInvTransposeXformsTask.IsActive();
    }

    void SetSkinningInvTransposeXformsRequired(bool required) {
        _skinningInvTransposeXformsTask.SetRequired(required);
    }

    bool CanComputeBlendShapeWeights() const {
        return _blendShapeWeightsTask.IsActive();
    }

    void SetBlendShapeWeightsRequired(bool required) {
        _blendShapeWeightsTask.SetRequired(required);
    }

    void SetLocalToWorldXformRequired(bool required) {
        _skelLocalToWorldXformTask.SetRequired(required);
    }

    bool HasTasksToRun() const {
        return _skinningXformsTask ||
               _skinningInvTransposeXformsTask ||
               _blendShapeWeightsTask ||
               _skelLocalToWorldXformTask;
    }

private:

    void _ComputeSkinningXforms(const UsdTimeCode time);

    void _ComputeSkinningInvTransposeXforms(const UsdTimeCode time);

    void _ComputeBlendShapeWeights(const UsdTimeCode time);

private:
    UsdSkelSkeletonQuery _skelQuery;

    /// Skinning transforms. Used for LBS xform and point skinning.
    _Task _skinningXformsTask;
    VtMatrix4dArray _skinningXforms;

    /// Inverse tranpose of skinning transforms,
    /// Used for LBS normal skinning.
    _Task _skinningInvTransposeXformsTask;
    VtMatrix3dArray _skinningInvTransposeXforms;

    /// Blend shape weight animation.
    _Task _blendShapeWeightsTask;
    VtFloatArray _blendShapeWeights;

    /// Skel local to world xform. Used for LBS xform and point skinning.
    _Task _skelLocalToWorldXformTask;
    GfMatrix4d _skelLocalToWorldXform;

    /// Mask indicating which indexed times this skel should be processed at.
    std::vector<bool> _timeSampleMask;
};


using _SkelAdapterRefPtr = std::shared_ptr<_SkelAdapter>;


namespace {


bool
_WorldTransformMightBeTimeVarying(const UsdPrim& prim,
                                  UsdGeomXformCache* xformCache)
{
    for (UsdPrim p = prim; !p.IsPseudoRoot(); p = p.GetParent()) {
        if (xformCache->TransformMightBeTimeVarying(p)) {
            return true;
        }
        if (xformCache->GetResetXformStack(p)) {
            break;
        }
    }
    return false;
}


void
_ExtendWorldTransformTimeSamples(const UsdPrim& prim,
                                 const GfInterval& interval,
                                 std::vector<double>* times)
{
    std::vector<double> tmpTimes;
    for (UsdPrim p = prim; !p.IsPseudoRoot(); p = p.GetParent()) {
        if (p.IsA<UsdGeomXformable>()) {
            const UsdGeomXformable xformable(prim);
            const UsdGeomXformable::XformQuery query(xformable);
            if (query.GetTimeSamplesInInterval(interval, &tmpTimes)) {
                times->insert(times->end(), tmpTimes.begin(), tmpTimes.end());
            }
            if (query.GetResetXformStack()) {
                break;
            }
        }
    }
}


} // namespace


_SkelAdapter::_SkelAdapter(const UsdSkelBakeSkinningParms& parms,
                           const UsdSkelSkeletonQuery& skelQuery,
                           UsdGeomXformCache* xformCache)
    : _skelQuery(skelQuery)
{
    TRACE_FUNCTION();

    if (!TF_VERIFY(_skelQuery)) {
        return;
    }

    TF_DEBUG(USDSKEL_BAKESKINNING).Msg(
        "[UsdSkelBakeSkinning]   Creating adapter for skel at <%s>\n",
        skelQuery.GetPrim().GetPath().GetText());

    // Activate skinning transform computations if we have a mappable anim,
    // or if restTransforms are authored as a fallback.
    if (parms.deformationFlags & UsdSkelBakeSkinningParms::DeformWithLBS) {
        if (const UsdSkelSkeleton& skel = skelQuery.GetSkeleton()) {
            const auto& animQuery = skelQuery.GetAnimQuery();
            if ((animQuery && !skelQuery.GetMapper().IsNull()) ||
                skel.GetRestTransformsAttr().HasAuthoredValue()) {

                // XXX: Activate computations, but tag them as not required;
                // skinning adapters will tag them as required if needed.
                _skinningXformsTask.SetActive(true, /*required*/ false);
                _skinningInvTransposeXformsTask.SetActive(
                    true, /*required*/ false);

<<<<<<< HEAD
=======
                // The animQuery object may not be valid if the skeleton has a
                // rest transform attribute.
>>>>>>> 36b61101
                if (animQuery && animQuery.JointTransformsMightBeTimeVarying()) {
                    _skinningXformsTask.SetMightBeTimeVarying(true);
                    _skinningInvTransposeXformsTask.SetMightBeTimeVarying(true);
                }
                else {
                    _skinningXformsTask.SetMightBeTimeVarying(false);
                    _skinningInvTransposeXformsTask.SetMightBeTimeVarying(false);
                }

                // Also active computation for skel's local to world transform.
                _skelLocalToWorldXformTask.SetActive(true, /*required*/ false);
                _skelLocalToWorldXformTask.SetMightBeTimeVarying(
                    _WorldTransformMightBeTimeVarying(
                        skel.GetPrim(), xformCache));
            }
        }
    }

    // Activate blend shape weight computations if we have authored
    // blend shape anim.
    if (parms.deformationFlags &
        UsdSkelBakeSkinningParms::DeformWithBlendShapes) {

        if (const UsdSkelAnimQuery& animQuery = skelQuery.GetAnimQuery()) {
            // Determine if blend shapes are authored at all.
            std::vector<UsdAttribute> weightAttrs;
            if (animQuery.GetBlendShapeWeightAttributes(&weightAttrs)) {
                _blendShapeWeightsTask.SetActive(
                    std::any_of(weightAttrs.begin(), weightAttrs.end(),
                                [](const UsdAttribute& attr)
                                { return attr.HasAuthoredValue(); }),
                    /*required*/ false);
                _blendShapeWeightsTask.SetMightBeTimeVarying(
                    animQuery.BlendShapeWeightsMightBeTimeVarying());
            }
        }
    }

    TF_DEBUG(USDSKEL_BAKESKINNING).Msg(
        "[UsdSkelBakeSkinning]\n  Initial state for skel <%s>:\n"
        "    _skinningXformsTask: %s\n"
        "    _skinningInvTransposeXformsTask: %s\n"
        "    _blendShapeWeightsTask: %s\n"
        "    _skelLocalToWorldXformTask: %s\n",
        GetPrim().GetPath().GetText(),
        _skinningXformsTask.GetDescription().c_str(),
        _skinningInvTransposeXformsTask.GetDescription().c_str(),
        _blendShapeWeightsTask.GetDescription().c_str(),
        _skelLocalToWorldXformTask.GetDescription().c_str());
}


void
_SkelAdapter::ExtendTimeSamples(const GfInterval& interval,
                                std::vector<double>* times)
{
    std::vector<double> tmpTimes;
    if (_skinningXformsTask) {
        if (const auto& animQuery = _skelQuery.GetAnimQuery()) {
            if (animQuery.GetJointTransformTimeSamplesInInterval(
                    interval, &tmpTimes)) {
                times->insert(times->end(), tmpTimes.begin(), tmpTimes.end());
            }
        }
    }
    if (_blendShapeWeightsTask) {
        if (const auto& animQuery = _skelQuery.GetAnimQuery()) {
            if (animQuery.GetBlendShapeWeightTimeSamplesInInterval(
                    interval, &tmpTimes)) {
                times->insert(times->end(), tmpTimes.begin(), tmpTimes.end());
            }
        }
    }
    if (_skelLocalToWorldXformTask) {
        _ExtendWorldTransformTimeSamples(GetPrim(), interval, times);
    }
}


void
_SkelAdapter::UpdateTransform(const size_t timeIndex,
                              UsdGeomXformCache* xfCache)
{
    TRACE_FUNCTION();

    if (ShouldProcessAtTime(timeIndex)) {

        TF_DEBUG(USDSKEL_BAKESKINNING).Msg(
            "[UsdSkelBakeSkinning]   Updating transform for "
            "<%s> @ time %s\n", GetPrim().GetPath().GetText(),
            TfStringify(xfCache->GetTime()).c_str());

        _skelLocalToWorldXformTask.Run(
            xfCache->GetTime(), GetPrim(), "compute skel local to world xform",
            [&](UsdTimeCode time) {
                _skelLocalToWorldXform =
                    xfCache->GetLocalToWorldTransform(GetPrim());
                return true;
            });
    }
}


void
_SkelAdapter::_ComputeSkinningXforms(const UsdTimeCode time)
{
    _skinningXformsTask.Run(
        time, GetPrim(), "compute skinning xforms",
        [&](UsdTimeCode time) {
            return _skelQuery.ComputeSkinningTransforms(&_skinningXforms, time);
        });
}


void
_SkelAdapter::_ComputeSkinningInvTransposeXforms(const UsdTimeCode time)
{
    if (_skinningXformsTask.HasSampleAtCurrentTime()) {
        _skinningInvTransposeXformsTask.Run(
            time, GetPrim(), "compute skinning inverse transpose xforms",
            [&](UsdTimeCode time) {
                _skinningInvTransposeXforms.resize(_skinningXforms.size());
                const auto skinningXforms = TfMakeConstSpan(_skinningXforms);
                const auto dst = TfMakeSpan(_skinningInvTransposeXforms);
                for (size_t i = 0;i < dst.size(); ++i) {
                    dst[i] = skinningXforms[i].ExtractRotationMatrix()
                        .GetInverse().GetTranspose();
                }
                return true;
            });
    }
}


void
_SkelAdapter::_ComputeBlendShapeWeights(const UsdTimeCode time)
{
    _blendShapeWeightsTask.Run(
        time, GetPrim(), "compute blend shape weights",
        [&](UsdTimeCode time) {
            return _skelQuery.GetAnimQuery().ComputeBlendShapeWeights(
                &_blendShapeWeights, time);
        });
}


void
_SkelAdapter::UpdateAnimation(const UsdTimeCode time, const size_t timeIndex)
{
    TRACE_FUNCTION();

    if (ShouldProcessAtTime(timeIndex)) {

        TF_DEBUG(USDSKEL_BAKESKINNING).Msg(
            "[UsdSkelBakeSkinning]   Updating animation for "
            "<%s> @ time %s\n", GetPrim().GetPath().GetText(),
            TfStringify(time).c_str());

        _ComputeSkinningXforms(time);
        _ComputeSkinningInvTransposeXforms(time);
        _ComputeBlendShapeWeights(time);
    }
}


// ------------------------------------------------------------
// _SkinningAdapter
// ------------------------------------------------------------


/// Object used to store the output of skinning.
/// This object is bound to a single skinnable primitive, and manages
/// both intermediate computations, as well as authoring of final values.
///
/// The overall skinning procedure for a single prim may be summarized as:
/// \code
///     for (time : times) {
///         adapter.Update(time);
///         adapter.Write();
///     }
/// \endcode
///
/// The procedure is split into two calls for the sake of threading:
/// The Update() step may be safely called for different adapters in
/// parallel, whereas writes for each layer must be called in serial.
struct _SkinningAdapter
{
    /// Flags indicating which deformation paths are active.
    enum ComputationFlags {
        RequiresSkinningXforms =
            UsdSkelBakeSkinningParms::DeformWithLBS,
        RequiresSkinningInvTransposeXforms =
            UsdSkelBakeSkinningParms::DeformNormalsWithLBS,
        RequiresBlendShapeWeights = 
            UsdSkelBakeSkinningParms::DeformWithBlendShapes,
        RequiresGeomBindXform =
            UsdSkelBakeSkinningParms::DeformWithLBS,
        RequiresGeomBindInvTransposeXform =
            UsdSkelBakeSkinningParms::DeformNormalsWithLBS,
        RequiresJointInfluences =
            UsdSkelBakeSkinningParms::DeformWithLBS,
        RequiresSkelLocalToWorldXform =
            UsdSkelBakeSkinningParms::DeformWithLBS,
        RequiresPrimLocalToWorldXform =
            (UsdSkelBakeSkinningParms::DeformPointsWithLBS|
             UsdSkelBakeSkinningParms::DeformNormalsWithLBS),
        RequiresPrimParentToWorldXform =
            UsdSkelBakeSkinningParms::DeformXformWithLBS
    };

    _SkinningAdapter(const UsdSkelBakeSkinningParms& parms,
                     const UsdSkelSkinningQuery& skinningQuery,
                     const _SkelAdapterRefPtr& skelAdapter,
                     const SdfLayerHandle& layer,
                     const unsigned layerIndex,
                     UsdGeomXformCache* xformCache);

    /// Returns the skel adapter that manages skel animation associated with
    /// this adapter.
    const _SkelAdapterRefPtr& GetSkelAdapter() const {
        return _skelAdapter;
    }

    const UsdPrim& GetPrim() const {
        return _skinningQuery.GetPrim();
    }

    unsigned GetLayerIndex() const {
        return _layerIndex;
    }

    bool ShouldProcessAtTime(const size_t timeIndex) const {
        return _flags && _skelAdapter->ShouldProcessAtTime(timeIndex);
    }

    /// Append additional time samples of the skel to \p times.
    void ExtendTimeSamples(const GfInterval& interval,
                           std::vector<double>* times);

    /// Use \p xfCache to update cached transform data at the \p timeIndex'th
    /// time sample. Cached values are stored only if necessary.
    void UpdateTransform(const size_t timeIndex, UsdGeomXformCache* xfCache);

    void Update(const UsdTimeCode time, const size_t timeIndex);

    /// Write computed values to the SdfLayer.
    /// Returns the byte count of the data being written, ignoring
    /// any data sharing considerations.
    size_t Write(const UsdTimeCode time, const size_t timeIndex);

    bool HasTasksToRun() const { return _flags; }

    /// Returns true if the extent of the skinned prim must be updated
    /// separately, after skinning is completed.
    bool RequiresPostExtentUpdate() const {
        return _flags & UsdSkelBakeSkinningParms::ModifiesPoints
            && !_extentWriter;
    }

private:

    bool _ComputeRestPoints(const UsdTimeCode time);
    bool _ComputeRestNormals(const UsdTimeCode time);
    bool _ComputeGeomBindXform(const UsdTimeCode time);
    bool _ComputeJointInfluences(const UsdTimeCode time);

    void _DeformWithBlendShapes();

    void _DeformWithLBS(const UsdTimeCode time, const size_t timeIndex);

    void _DeformPointsWithLBS(const GfMatrix4d& skelToGprimXform);

    void _DeformNormalsWithLBS(const GfMatrix4d& skelToGprimXform);

    void _DeformXformWithLBS(const GfMatrix4d& skelLocalToWorldXform);

private:
    
    UsdSkelSkinningQuery _skinningQuery;
    _SkelAdapterRefPtr _skelAdapter;

    int _flags = 0;

    unsigned _layerIndex;

    // Blend shape bindings.
    std::shared_ptr<UsdSkelBlendShapeQuery> _blendShapeQuery;
    std::vector<VtIntArray> _blendShapePointIndices;
    std::vector<VtVec3fArray> _subShapePointOffsets;
    std::vector<VtVec3fArray> _subShapeNormalOffsets;

    // Rest points.
    _Task _restPointsTask;
    VtVec3fArray _restPoints;
    UsdAttributeQuery _restPointsQuery;

    // Rest normals.
    _Task _restNormalsTask;
    VtVec3fArray _restNormals;
    UsdAttributeQuery _restNormalsQuery;

    // Geom bind transform.
    _Task _geomBindXformTask;
    GfMatrix4d _geomBindXform;
    UsdAttributeQuery _geomBindXformQuery;

    // Inverse transpose of the geom bind xform.
    _Task _geomBindInvTransposeXformTask;
    GfMatrix3d _geomBindInvTransposeXform;

    // Joint influences.
    _Task _jointInfluencesTask;
    VtIntArray _jointIndices;
    VtFloatArray _jointWeights;

    // Local to world gprim xform.
    // Used for LBS point/normal skinning only.
    _Task _localToWorldXformTask;
    GfMatrix4d _localToWorldXform;

    // Parent to world gprim xform.
    // Used for LBS xform skinning.
    _Task _parentToWorldXformTask;
    GfMatrix4d _parentToWorldXform;

    // Computed outputs and associated writers.

    // Deformed points.
    _OutputHolder<VtVec3fArray> _points;
    _AttrWriter _pointsWriter;

    // Deformed normals.
    _OutputHolder<VtVec3fArray> _normals;
    _AttrWriter _normalsWriter;

    // Point extent (UsdGeomMesh prims only).
    _OutputHolder<VtVec3fArray> _extent;
    _AttrWriter _extentWriter;

    // Deformed xform.
    _OutputHolder<GfMatrix4d> _xform;
    _AttrWriter _xformWriter;
};


using _SkinningAdapterRefPtr = std::shared_ptr<_SkinningAdapter>;


_SkinningAdapter::_SkinningAdapter(
    const UsdSkelBakeSkinningParms& parms,
    const UsdSkelSkinningQuery& skinningQuery,
    const _SkelAdapterRefPtr& skelAdapter,
    const SdfLayerHandle& layer,
    const unsigned layerIndex,
    UsdGeomXformCache* xformCache)
    : _skinningQuery(skinningQuery),
      _skelAdapter(skelAdapter), _layerIndex(layerIndex)
{
    TRACE_FUNCTION();

    if (!TF_VERIFY(skinningQuery) || !TF_VERIFY(skelAdapter)) {
        return;
    }

    TF_DEBUG(USDSKEL_BAKESKINNING).Msg(
        "[UsdSkelBakeSkinning]   Creating adapter for skinning prim at <%s>\n",
        skinningQuery.GetPrim().GetPath().GetText());

    const bool isPointBased = skinningQuery.GetPrim().IsA<UsdGeomPointBased>();
    const bool isXformable =
        isPointBased || skinningQuery.GetPrim().IsA<UsdGeomXformable>();

    // Get normal/point queries, but only if authored.
    if (isPointBased) {

        const UsdGeomPointBased pointBased(skinningQuery.GetPrim());

        if (parms.deformationFlags & UsdSkelBakeSkinningParms::ModifiesPoints) {
            _restPointsQuery = UsdAttributeQuery(pointBased.GetPointsAttr());
            if (!_restPointsQuery.HasAuthoredValue()) {
                _restPointsQuery = UsdAttributeQuery();
            }
        }
        if (parms.deformationFlags &
            UsdSkelBakeSkinningParms::ModifiesNormals) {
            _restNormalsQuery = UsdAttributeQuery(pointBased.GetNormalsAttr());
            const TfToken& normalsInterp = pointBased.GetNormalsInterpolation();
            // Can only process vertex/varying normals.
            if (!_restNormalsQuery.HasAuthoredValue() ||
                (normalsInterp != UsdGeomTokens->vertex &&
                 normalsInterp != UsdGeomTokens->varying)) {
                _restNormalsQuery = UsdAttributeQuery();
            }
        }
    }

    // LBS Skinning.
    if ((parms.deformationFlags & UsdSkelBakeSkinningParms::DeformWithLBS) &&
        skinningQuery.HasJointInfluences()) {

        if (skinningQuery.IsRigidlyDeformed() && isXformable) {
            if ((parms.deformationFlags &
                 UsdSkelBakeSkinningParms::DeformXformWithLBS) &&
                skelAdapter->CanComputeSkinningXforms()) {
                _flags |= UsdSkelBakeSkinningParms::DeformXformWithLBS;
            }
        } else if (isPointBased) {
            if ((parms.deformationFlags &
                 UsdSkelBakeSkinningParms::DeformPointsWithLBS) &&
                _restPointsQuery.IsValid() &&
                skelAdapter->CanComputeSkinningXforms()) {
                _flags |= UsdSkelBakeSkinningParms::DeformPointsWithLBS;
            }
            if ((parms.deformationFlags &
                 UsdSkelBakeSkinningParms::DeformNormalsWithLBS) &&
                _restNormalsQuery.IsValid() &&
                skelAdapter->CanComputeSkinningInvTransposeXforms()) {
                _flags |= UsdSkelBakeSkinningParms::DeformNormalsWithLBS;
            }
        }
    }

    // Blend shapes.
    if ((parms.deformationFlags &
         UsdSkelBakeSkinningParms::DeformWithBlendShapes) &&
        skelAdapter->CanComputeBlendShapeWeights() &&
        isPointBased && skinningQuery.HasBlendShapes() &&
        (_restPointsQuery || _restNormalsQuery)) {
        
        // Create a blend shape query to help process blend shapes.
        _blendShapeQuery.reset(new UsdSkelBlendShapeQuery(
                                   UsdSkelBindingAPI(skinningQuery.GetPrim())));
        if (_blendShapeQuery->IsValid()) {
            if ((parms.deformationFlags & 
                 UsdSkelBakeSkinningParms::DeformPointsWithBlendShapes) &&
                _restPointsQuery) {

                _subShapePointOffsets =
                    _blendShapeQuery->ComputeSubShapePointOffsets();

                const bool hasPointOffsets =
                    std::any_of(_subShapePointOffsets.begin(),
                                _subShapePointOffsets.end(),
                                [](const VtVec3fArray& points)
                                { return !points.empty(); });
                if (hasPointOffsets) {
                    _flags |=
                        UsdSkelBakeSkinningParms::DeformPointsWithBlendShapes;
                }
            }
            if ((parms.deformationFlags &
                 UsdSkelBakeSkinningParms::DeformNormalsWithBlendShapes) &&
                _restNormalsQuery) {

                _subShapeNormalOffsets =
                    _blendShapeQuery->ComputeSubShapeNormalOffsets();
                const bool hasNormalOffsets =
                    std::any_of(_subShapeNormalOffsets.begin(),
                                _subShapeNormalOffsets.end(),
                                [](const VtVec3fArray& normals)
                                { return !normals.empty(); });
                if (hasNormalOffsets) {
                    _flags |=
                        UsdSkelBakeSkinningParms::DeformNormalsWithBlendShapes;
                }
            }
            if (_flags & UsdSkelBakeSkinningParms::DeformWithBlendShapes) {
                _blendShapePointIndices =
                    _blendShapeQuery->ComputeBlendShapePointIndices();
            }
        }
        if (!(_flags & UsdSkelBakeSkinningParms::DeformWithBlendShapes)) {
            _blendShapeQuery.reset();
        }
    }

    if (!_flags) {

        TF_DEBUG(USDSKEL_BAKESKINNING).Msg(
            "[UsdSkelBakeSkinning]   No computations active "
            "for <%s>: skipping\n",
            skinningQuery.GetPrim().GetPath().GetText());

        return;
    }

    // Create output specs. Disable any procedures that can't run
    // if spec creation fails.
    const SdfPrimSpecHandle primSpec =
        SdfCreatePrimInLayer(layer, skinningQuery.GetPrim().GetPath());
    if (!TF_VERIFY(primSpec)) {
        _flags = 0;
        return;
    }
    if (_flags & UsdSkelBakeSkinningParms::ModifiesPoints) {
        if (_pointsWriter.Define(primSpec, UsdGeomTokens->points,
                                 SdfValueTypeNames->Point3fArray,
                                 SdfVariabilityVarying)) {
            if (parms.updateExtents &&
                _skinningQuery.GetPrim().IsA<UsdGeomMesh>()) {
                // As an optimization, we directly modify extent
                // of UsdGeomMesh prims. All other skinned prims
                // are updated at the end of skinning, using
                // extents plugings.
                _extentWriter.Define(primSpec, UsdGeomTokens->extent,
                                     SdfValueTypeNames->Float3Array,
                                     SdfVariabilityVarying);
            }
        } else {
            _flags &= ~UsdSkelBakeSkinningParms::ModifiesPoints;
        }
    }
    if (_flags & UsdSkelBakeSkinningParms::ModifiesNormals) {
        if (!_normalsWriter.Define(primSpec, UsdGeomTokens->normals,
                                   SdfValueTypeNames->Normal3fArray,
                                   SdfVariabilityVarying)) {
            _flags &= ~UsdSkelBakeSkinningParms::ModifiesNormals;
        }
    }
    if (_flags & UsdSkelBakeSkinningParms::ModifiesXform) {
        _AttrWriter xformOpOrderWriter;
        if (_xformWriter.Define(primSpec, _tokens->xformOpTransform,
                                SdfValueTypeNames->Matrix4d,
                                SdfVariabilityVarying) &&
            xformOpOrderWriter.Define(primSpec, UsdGeomTokens->xformOpOrder,
                                      SdfValueTypeNames->TokenArray,
                                      SdfVariabilityUniform)) {
            static const VtTokenArray matrixXformOpOrder(
                {_tokens->xformOpTransform});
            xformOpOrderWriter.Set(matrixXformOpOrder, UsdTimeCode::Default());
        } else {
            _flags &= ~UsdSkelBakeSkinningParms::ModifiesXform;
        }
    }

    // Activate computations.

    if (_flags & UsdSkelBakeSkinningParms::ModifiesPoints) {
        // Will need rest points.
        _restPointsTask.SetActive(true);
        _restPointsTask.SetMightBeTimeVarying(
            _restPointsQuery.ValueMightBeTimeVarying());
    }
    
    if (_flags & UsdSkelBakeSkinningParms::ModifiesNormals) {
        // Will need rest normals.
        _restNormalsTask.SetActive(true);
        _restNormalsTask.SetMightBeTimeVarying(
            _restNormalsQuery.ValueMightBeTimeVarying());
    }

    if (_flags & RequiresGeomBindXform) {
        _geomBindXformTask.SetActive(true);
        if (_geomBindXformQuery = UsdAttributeQuery(
                _skinningQuery.GetGeomBindTransformAttr())) {
            _geomBindXformTask.SetMightBeTimeVarying(
                _geomBindXformQuery.ValueMightBeTimeVarying());
        }

        if (_flags & RequiresGeomBindInvTransposeXform) {
            _geomBindInvTransposeXformTask.SetActive(true);
            _geomBindInvTransposeXformTask.SetMightBeTimeVarying(
                _geomBindXformTask.MightBeTimeVarying());
        }
    }
    
    if (_flags & RequiresJointInfluences) {
        _jointInfluencesTask.SetActive(true);
        _jointInfluencesTask.SetMightBeTimeVarying(
            _skinningQuery.GetJointIndicesPrimvar().ValueMightBeTimeVarying() ||
            _skinningQuery.GetJointWeightsPrimvar().ValueMightBeTimeVarying());
    }
    
    if (_flags & RequiresPrimLocalToWorldXform) {
        _localToWorldXformTask.SetActive(true);
        _localToWorldXformTask.SetMightBeTimeVarying(
            _WorldTransformMightBeTimeVarying(
                skinningQuery.GetPrim(), xformCache));
    }

    if (_flags & RequiresPrimParentToWorldXform) {

        if (!xformCache->GetResetXformStack(skinningQuery.GetPrim())) {
            _parentToWorldXformTask.SetActive(true);
            _parentToWorldXformTask.SetMightBeTimeVarying(
                _WorldTransformMightBeTimeVarying(
                    skinningQuery.GetPrim().GetParent(), xformCache));
        } else {
            // Parent xform will always be identity.
            // Initialize the parent xform, but keep the computation inactive.
            _parentToWorldXform.SetIdentity();
        }
    }

    // Mark dependent computations on the skel as required where needed.
    if (_flags & RequiresBlendShapeWeights) {
        skelAdapter->SetBlendShapeWeightsRequired(true);
    }
    if (_flags & RequiresSkinningXforms) {
        skelAdapter->SetSkinningXformsRequired(true);
    }
    if (_flags & RequiresSkinningInvTransposeXforms) {
        skelAdapter->SetSkinningInvTransposeXformsRequired(true);
    }
    if (_flags & RequiresSkelLocalToWorldXform) {
        skelAdapter->SetLocalToWorldXformRequired(true);
    }

    TF_DEBUG(USDSKEL_BAKESKINNING).Msg(
        "[UsdSkelBakeSkinning]\n  Computation state for skinnable prim <%s>:\n"
        "    _restPointsTask: %s\n"
        "    _restNormalsTask: %s\n"
        "    _geomBindXformTask: %s\n"
        "    _geomBindInvTransposeXformTask: %s\n"
        "    _jointInfluencesTask: %s\n"
        "    _localToWorldXformTask: %s\n"
        "    _parentToWorldXformTask: %s\n"
        "  Deformation flags:\n%s",
        _skinningQuery.GetPrim().GetPath().GetText(),
        _restPointsTask.GetDescription().c_str(),
        _restNormalsTask.GetDescription().c_str(),
        _geomBindXformTask.GetDescription().c_str(),
        _geomBindInvTransposeXformTask.GetDescription().c_str(),
        _jointInfluencesTask.GetDescription().c_str(),
        _localToWorldXformTask.GetDescription().c_str(),
        _parentToWorldXformTask.GetDescription().c_str(),
        _DeformationFlagsToString(_flags, "    ").c_str());
}


void
_SkinningAdapter::ExtendTimeSamples(const GfInterval& interval,
                                    std::vector<double>* times)
{
    std::vector<double> tmpTimes;
    if (_restPointsTask) {
        if (_restPointsQuery.GetTimeSamplesInInterval(
                interval, &tmpTimes)) {
            times->insert(times->end(), tmpTimes.begin(), tmpTimes.end());
        }
    }
    if (_restNormalsTask) {
        if (_restNormalsQuery.GetTimeSamplesInInterval(
                interval, &tmpTimes)) {
            times->insert(times->end(), tmpTimes.begin(), tmpTimes.end());
        }
    }
    if (_geomBindXformTask && _geomBindXformQuery) {
        if (_geomBindXformQuery.GetTimeSamplesInInterval(
                interval, &tmpTimes)) {
            times->insert(times->end(), tmpTimes.begin(), tmpTimes.end());
        }
    }
    if (_jointInfluencesTask) {
        for (const auto& pv : {_skinningQuery.GetJointIndicesPrimvar(),
                               _skinningQuery.GetJointWeightsPrimvar()}) {
            if (pv.GetTimeSamplesInInterval(
                    interval, &tmpTimes)) {
                times->insert(times->end(), tmpTimes.begin(), tmpTimes.end());
            }
        }
    }
    if (_localToWorldXformTask) {
        _ExtendWorldTransformTimeSamples(_skinningQuery.GetPrim(),
                                         interval, times);
    }
    if  (_parentToWorldXformTask) {
        _ExtendWorldTransformTimeSamples(_skinningQuery.GetPrim().GetParent(),
                                         interval, times);
    }
}


size_t
_SkinningAdapter::Write(const UsdTimeCode time, const size_t timeIndex)
{
    TRACE_FUNCTION();

    if (!ShouldProcessAtTime(timeIndex)) {
        return 0;
    }

    TF_DEBUG(USDSKEL_BAKESKINNING).Msg(
        "[UsdSkelBakeSkinning]   Write data for <%s> @ time %s\n",
        GetPrim().GetPath().GetText(), TfStringify(time).c_str());

    size_t bytesStored = 0;
    if (_points.hasSampleAtCurrentTime) {
        bytesStored += _pointsWriter.Set(_points.value, time);
    }
    if (_normals.hasSampleAtCurrentTime) {
        bytesStored += _normalsWriter.Set(_normals.value, time);
    }
    if (_extent.hasSampleAtCurrentTime) {
        bytesStored += _extentWriter.Set(_extent.value, time);
    }
    if (_xform.hasSampleAtCurrentTime) {
        bytesStored += _xformWriter.Set(_xform.value, time);
    }
    return bytesStored;
}


void
_SkinningAdapter::UpdateTransform(const size_t timeIndex,
                                  UsdGeomXformCache* xfCache)
{
    TRACE_FUNCTION();

    if (ShouldProcessAtTime(timeIndex)) {

        TF_DEBUG(USDSKEL_BAKESKINNING).Msg(
            "[UsdSkelBakeSkinning]   Updating transforms for "
            "<%s> @ time %s\n",
            GetPrim().GetPath().GetText(),
            TfStringify(xfCache->GetTime()).c_str());

        _localToWorldXformTask.Run(
            xfCache->GetTime(), GetPrim(), "compute prim local to world xform",
            [&](UsdTimeCode time) {
                _localToWorldXform =
                    xfCache->GetLocalToWorldTransform(GetPrim());
                return true;
            });

        _parentToWorldXformTask.Run(
            xfCache->GetTime(), _skinningQuery.GetPrim(),
            "compute prim parent to world xform",
            [&](UsdTimeCode time) {
                _parentToWorldXform =
                    xfCache->GetParentToWorldTransform(
                        _skinningQuery.GetPrim());
                return true;
            });
    }
}


bool
_SkinningAdapter::_ComputeRestPoints(const UsdTimeCode time)
{
    return _restPointsTask.Run(
        time, GetPrim(), "compute rest points",
        [&](UsdTimeCode time) -> bool {
            return _restPointsQuery.Get(&_restPoints, time);
        });
}


bool
_SkinningAdapter::_ComputeRestNormals(const UsdTimeCode time)
{
    return _restNormalsTask.Run(
        time, GetPrim(), "compute rest normals",
        [&](UsdTimeCode time) {
            return _restNormalsQuery.Get(&_restNormals, time);
        });
}


bool
_SkinningAdapter::_ComputeGeomBindXform(const UsdTimeCode time)
{
    _geomBindXformTask.Run(
        time, GetPrim(), "compute geom bind xform",
        [&](UsdTimeCode time) {
            _geomBindXform = _skinningQuery.GetGeomBindTransform(time);
            return true;
        });
    if (_geomBindXformTask.HasSampleAtCurrentTime()) {
        _geomBindInvTransposeXformTask.Run(
            time, GetPrim(),
            "compute geom bind inverse transpose xform",
            [&](UsdTimeCode time) {
                _geomBindInvTransposeXform =
                    _geomBindXform.ExtractRotationMatrix()
                    .GetInverse().GetTranspose();
                return true;
            });
    }
    return true;
}


bool
_SkinningAdapter::_ComputeJointInfluences(const UsdTimeCode time)
{
    return _jointInfluencesTask.Run(
        time, GetPrim(), "compute joint influences",
        [&](UsdTimeCode time) {
            return _skinningQuery.ComputeJointInfluences(
                &_jointIndices, &_jointWeights, time);
        });
}


void
_SkinningAdapter::_DeformWithBlendShapes()
{
    VtFloatArray weights;
    if (_blendShapeQuery && _skelAdapter->GetBlendShapeWeights(&weights)) {
        // Remap the wegiht anim into the order for this prim.
        VtFloatArray weightsForPrim;    
        if (_skinningQuery.GetBlendShapeMapper()->Remap(
                weights, &weightsForPrim)) {

            // Resolve sub shapes (I.e., in-betweens)
            VtFloatArray subShapeWeights;
            VtUIntArray blendShapeIndices, subShapeIndices;
            if (_blendShapeQuery->ComputeSubShapeWeights(
                    weightsForPrim, &subShapeWeights,
                    &blendShapeIndices, &subShapeIndices)) {

                if (_flags & UsdSkelBakeSkinningParms::
                    DeformPointsWithBlendShapes) {

                    // Initialize points to rest if not yet initialized.
                    if (!_points.hasSampleAtCurrentTime) {
                        _points.value = _restPoints;
                    }

                    _points.hasSampleAtCurrentTime =
                        _blendShapeQuery->ComputeDeformedPoints(
                            subShapeWeights, blendShapeIndices,
                            subShapeIndices, _blendShapePointIndices,
                            _subShapePointOffsets, _points.value);
                }
                if (_flags & UsdSkelBakeSkinningParms::
                    DeformNormalsWithBlendShapes) {

                    // Initialize normals to rest if not yet initialized.
                    if (!_normals.hasSampleAtCurrentTime) {
                        _normals.value = _restNormals;
                    }
                    _normals.hasSampleAtCurrentTime =
                        _blendShapeQuery->ComputeDeformedNormals(
                            subShapeWeights, blendShapeIndices,
                            subShapeIndices, _blendShapePointIndices,
                            _subShapeNormalOffsets, _normals.value);
                }
            }
        }
    }
}


void
_SkinningAdapter::_DeformWithLBS(const UsdTimeCode time, const size_t timeIndex)
{
    if (!_ComputeGeomBindXform(time) || !_ComputeJointInfluences(time)) {
        return;
    }

    GfMatrix4d skelLocalToWorldXform;
    if (!_skelAdapter->GetLocalToWorldTransform(&skelLocalToWorldXform)) {
        return;
    }
    
    if (_flags & (UsdSkelBakeSkinningParms::DeformPointsWithLBS |
                  UsdSkelBakeSkinningParms::DeformNormalsWithLBS)) {
        
        // Skinning deforms points/normals in *skel* space.
        // A world-space point is then computed as:
        //
        //    worldSkinnedPoint = skelSkinnedPoint * skelLocalToWorld
        //
        // Since we're baking points/noramls into a gprim, we must
        // transform these from skel space into gprim space, such that:
        //
        //    localSkinnedPoint * gprimLocalToWorld = worldSkinnedPoint
        //  
        // So the points/normals we store must be transformed as:
        //
        //    localSkinnedPoint = skelSkinnedPoint *
        //       skelLocalToWorld * inv(gprimLocalToWorld)

        TF_VERIFY(_localToWorldXformTask.HasSampleAtCurrentTime());

        const GfMatrix4d skelToGprimXform =
            skelLocalToWorldXform * _localToWorldXform.GetInverse();

        if (_flags & UsdSkelBakeSkinningParms::DeformPointsWithLBS) {
            _DeformPointsWithLBS(skelToGprimXform);
        }
        if (_flags & UsdSkelBakeSkinningParms::DeformNormalsWithLBS) {
            _DeformNormalsWithLBS(skelToGprimXform);
        }
    } else if (_flags & UsdSkelBakeSkinningParms::DeformXformWithLBS) {
        _DeformXformWithLBS(skelLocalToWorldXform);
    }
}


void
_SkinningAdapter::_DeformPointsWithLBS(const GfMatrix4d& skelToGprimXf)
{
    TRACE_FUNCTION();

    if (!_restPointsTask.HasSampleAtCurrentTime() ||
        !_jointInfluencesTask.HasSampleAtCurrentTime()) {
        return;
    }

    VtMatrix4dArray xforms;
    if (!_skelAdapter->GetSkinningTransforms(&xforms)) {
        return;
    }

    // Handle local skel:joints ordering.
    VtMatrix4dArray xformsForPrim;
    if (_skinningQuery.GetJointMapper()) {
        if (!_skinningQuery.GetJointMapper()->RemapTransforms(
                xforms, &xformsForPrim)) {
            return;
        }
     } else {
        // No mapper; use the same joint order as given on the skel.
        xformsForPrim = xforms;
    }

    // Initialize points from rest points.
    // Keep the current points if already initialized
    // (eg., by blendshape application)
    if (!_points.hasSampleAtCurrentTime) {
        _points.value = _restPoints;
    }

    _points.hasSampleAtCurrentTime =
        UsdSkelSkinPointsLBS(_geomBindXform, xformsForPrim,
                             _jointIndices, _jointWeights,
                             _skinningQuery.GetNumInfluencesPerComponent(),
                             _points.value);
    if (!_points.hasSampleAtCurrentTime) {
        return;
    }

    // Output of skinning is in *skel* space.
    // Transform the result into gprim space.

    WorkParallelForEach(
        _points.value.begin(), _points.value.end(),
        [&skelToGprimXf](GfVec3f& pt) {
            pt = skelToGprimXf.Transform(pt);
        });
}


void
_SkinningAdapter::_DeformNormalsWithLBS(const GfMatrix4d& skelToGprimXf)
{
    TRACE_FUNCTION();

    if (!_restNormalsTask.HasSampleAtCurrentTime() ||
        !_jointInfluencesTask.HasSampleAtCurrentTime()) {
        return;
    }

    VtMatrix3dArray xforms;
    if (!_skelAdapter->GetSkinningInvTransposeTransforms(&xforms)) {
        return;
    }

    // Handle local skel:joints ordering.
    VtMatrix3dArray xformsForPrim;
    if (_skinningQuery.GetJointMapper()) {
        static const GfMatrix3d identity(1);
        if (!_skinningQuery.GetJointMapper()->Remap(
                xforms, &xformsForPrim, /*elemSize*/ 1, &identity)) {
            return;
        }
     } else {
        // No mapper; use the same joint order as given on the skel.
        xformsForPrim = xforms;
    }

    // Initialize normals from rest normals.
    // Keep the current normals if already initialized
    // (eg., by blendshape application)
    if (!_normals.hasSampleAtCurrentTime) {
        _normals.value = _restNormals;
    }

    _normals.hasSampleAtCurrentTime =
        UsdSkelSkinNormalsLBS(_geomBindInvTransposeXform, xformsForPrim,
                              _jointIndices, _jointWeights,
                              _skinningQuery.GetNumInfluencesPerComponent(),
                              _normals.value);
    if (!_normals.hasSampleAtCurrentTime) {
        return;
    }

    // Output of skinning is in *skel* space.
    // Transform the result into gprim space.

    const GfMatrix3d& skelToGprimInvTransposeXform =
        skelToGprimXf.ExtractRotationMatrix().GetInverse().GetTranspose();

    WorkParallelForEach(
        _normals.value.begin(), _normals.value.end(),
        [&skelToGprimInvTransposeXform](GfVec3f& n) {
            n = n * skelToGprimInvTransposeXform;
        });
}


void
_SkinningAdapter::_DeformXformWithLBS(const GfMatrix4d& skelLocalToWorldXform)
{
    TRACE_FUNCTION();

    if (!_jointInfluencesTask.HasSampleAtCurrentTime() ||
        !_geomBindXformTask.HasSampleAtCurrentTime()) {
        return;
    }

    VtMatrix4dArray xforms;
    if (!_skelAdapter->GetSkinningTransforms(&xforms)) {
        return;
    }

    // Handle local skel:joints ordering.
    VtMatrix4dArray xformsForPrim;
    if (_skinningQuery.GetJointMapper()) {
        if (!_skinningQuery.GetJointMapper()->RemapTransforms(
                xforms, &xformsForPrim)) {
            return;
        }
    } else {
        // No mapper; use the same joint order as given on the skel.
        xformsForPrim = xforms;
    }

    _xform.hasSampleAtCurrentTime =
        UsdSkelSkinTransformLBS(_geomBindXform, xformsForPrim,
                                _jointIndices, _jointWeights,
                                &_xform.value);
    
    if (!_xform.hasSampleAtCurrentTime) {
        return;
    }

    // Skinning a transform produces a new transform in *skel* space.
    // A world-space transform is then computed as:
    //
    //    worldSkinnedXform = skelSkinnedXform * skelLocalToWorld
    //
    // Since we're baking transforms into a prim, we must transform
    // from skel space into the space of that prim's parent, such that:
    //
    //    newLocalXform * parentToWorld = worldSkinnedXform
    //
    // So the skinned, local transform becomes:
    //
    //    newLocalXform = skelSkinnedXform *
    //        skelLocalToWorld * inv(parentToWorld)

    _xform.value = _xform.value * skelLocalToWorldXform *
        _parentToWorldXform.GetInverse();
}


void
_SkinningAdapter::Update(const UsdTimeCode time, const size_t timeIndex)
{
    TRACE_FUNCTION();

    if (!ShouldProcessAtTime(timeIndex)) {
        return;
    }

    TF_DEBUG(USDSKEL_BAKESKINNING).Msg(
        "[UsdSkelBakeSkinning]   Updating skinning for "
        "<%s> @ time %s\n",
        GetPrim().GetPath().GetText(),
        TfStringify(time).c_str());

    _points.BeginUpdate();
    _normals.BeginUpdate();
    _extent.BeginUpdate();
    _xform.BeginUpdate();

    // Compute inputs.
    _ComputeRestPoints(time);
    _ComputeRestNormals(time);

    // Blend shapes precede LBS skinning.
    if (_flags & UsdSkelBakeSkinningParms::DeformWithBlendShapes) {
        _DeformWithBlendShapes();
    }

    if (_flags & UsdSkelBakeSkinningParms::DeformWithLBS) {
        _DeformWithLBS(time, timeIndex);
    }

    // If a valid points sample was computed, also compute a new extent.
    if (_points.hasSampleAtCurrentTime && _extentWriter) {
        _extent.hasSampleAtCurrentTime =
            UsdGeomPointBased::ComputeExtent(_points.value, &_extent.value);
    }
}


void
_UnionTimes(const std::vector<double> additionalTimes,
            std::vector<double>* times,
            std::vector<double>* tmpUnionTimes)
{
    tmpUnionTimes->resize(times->size() + additionalTimes.size());
    const auto& it = std::set_union(times->begin(), times->end(),
                                    additionalTimes.begin(),
                                    additionalTimes.end(),
                                    tmpUnionTimes->begin());
    tmpUnionTimes->resize(std::distance(tmpUnionTimes->begin(), it));
    times->swap(*tmpUnionTimes);
}


/// Create skel and skinning adapters from UsdSkelBinding objects to help
/// wrangle I/O.
bool
_CreateAdapters(
    const UsdSkelBakeSkinningParms& parms,
    const UsdSkelCache& skelCache,
    std::vector<_SkelAdapterRefPtr>* skelAdapters,
    std::vector<_SkinningAdapterRefPtr>* skinningAdapters,
    UsdGeomXformCache* xfCache)
{
    if (parms.bindings.size() != parms.layerIndices.size()) {
        TF_CODING_ERROR("size of parms.bindings [%zu] != "
                        "size of parms.bindingLayerIndices [%zu]",
                        parms.bindings.size(), parms.layerIndices.size());
        return false;
    }

    skelAdapters->reserve(parms.bindings.size());
    skinningAdapters->reserve(parms.bindings.size());

    for (size_t i = 0; i < parms.bindings.size(); ++i) {
        const unsigned layerIndex = parms.layerIndices[i];
        if (layerIndex >= parms.layers.size()) {
            TF_WARN("Layer index %d for the %zu'th binding "
                    ">= number of layers [%zu]",
                    layerIndex, i, parms.layers.size());
            continue;
        }

        const SdfLayerHandle& layer = parms.layers[layerIndex];
        if (!layer) {
            continue;
        }

        const UsdSkelBinding& binding = parms.bindings[i];
        if (!binding.GetSkinningTargets().empty()) {

            if (const UsdSkelSkeletonQuery skelQuery =
                skelCache.GetSkelQuery(binding.GetSkeleton())) {
                
                auto skelAdapter =
                    std::make_shared<_SkelAdapter>(parms, skelQuery, xfCache);

                const unsigned layerIndex = parms.layerIndices[i];

                for (const UsdSkelSkinningQuery& skinningQuery :
                         binding.GetSkinningTargets()) {

                    auto skinningAdapter =  
                        std::make_shared<_SkinningAdapter>(
                            parms, skinningQuery, skelAdapter,
                            layer, layerIndex,xfCache);
                    
                    // Only add this adapter if it will be used.
                    if (skinningAdapter->HasTasksToRun()) {
                        skinningAdapters->push_back(skinningAdapter);
                    }
                }

                if (skelAdapter->HasTasksToRun()) {
                    skelAdapters->push_back(skelAdapter);
                }
            }
        }
    }
    return true;
}


/// Compute an array of time samples over \p interval.
/// The samples are added based on the expected sampling rate for playback.
/// I.e., the exact set of time codes that we expect to be queried when
/// the stage is played back at its configured
/// timeCodesPerSecond/framesPerSecond rate.
std::vector<double>
_GetStagePlaybackTimeCodesInRange(const UsdStagePtr& stage,
                                  const GfInterval& interval)
{
    std::vector<double> times;
    if (!stage->HasAuthoredTimeCodeRange()) {
        return times;
    }
    
    const double timeCodesPerSecond = stage->GetTimeCodesPerSecond();
    const double framesPerSecond = stage->GetFramesPerSecond();
    if (GfIsClose(timeCodesPerSecond, 0.0, 1e-6) ||
        GfIsClose(framesPerSecond, 0.0, 1e-6)) {
        return times;
    }
    // Compute the expected per-frame time step for playback.
    const double timeStep =
        std::abs(timeCodesPerSecond/framesPerSecond);

    const double stageStart = stage->GetStartTimeCode();
    const double stageEnd = stage->GetEndTimeCode();
    if (stageEnd < stageStart) {
        // Malfored time code range.
        return times;
    }
    // Add 1 to the sample count for an inclusive range.
    const int64_t numTimeSamples = (stageEnd-stageStart)/timeStep + 1;
    times.reserve(numTimeSamples);
    for(int64_t i = 0; i <= numTimeSamples; ++i) {
        // Add samples based on integer multiples of the time step
        // to reduce error.
        const double t = stageStart + timeStep*i;
        if (interval.Contains(t)) {
            times.push_back(t);
        }
    }
    return times;
}


/// Compute the full set of time samples at which data must be sampled.
/// A mask is applied to each SkelAdapter indicating at what times within
/// that full set of time samples the SkelAdapter should be processed.
std::vector<UsdTimeCode>
_ComputeTimeSamples(
    const UsdStagePtr& stage,
    const GfInterval& interval,
    const std::vector<_SkelAdapterRefPtr>& skelAdapters,
    const std::vector<_SkinningAdapterRefPtr>& skinningAdapters,
    UsdGeomXformCache* xfCache)
{
    TRACE_FUNCTION();

    TF_DEBUG(USDSKEL_BAKESKINNING).Msg(
        "[UsdSkelBakeSkinning] Computing time samples for skinning\n");

    std::vector<UsdTimeCode> times;

    // Pre-compute time samples for each skel adapter.
    std::unordered_map<_SkelAdapterRefPtr, std::vector<double> > skelTimesMap;

    // Pre-populate the skelTimesMap on a single thread. Each worker thread
    // will only access its own members in this map, so access to each vector
    // is safe.
    for (const _SkelAdapterRefPtr &adapter : skelAdapters)
        skelTimesMap[adapter] = std::vector<double>();

    WorkParallelForN(
        skelAdapters.size(),
        [&](size_t start, size_t end) {
            for (size_t i = start; i < end; ++i) {
                skelAdapters[i]->ExtendTimeSamples(
                    interval, &skelTimesMap[skelAdapters[i]]);
            }
        });

    // Extend the time samples of each skel adapter with the time samples
    // of each skinning adapter.
    WorkParallelForN(
        skinningAdapters.size(),
        [&](size_t start, size_t end) {   
            for (size_t i = start; i < end; ++i) {
                skinningAdapters[i]->ExtendTimeSamples(
                    interval,
                    &skelTimesMap[skinningAdapters[i]->GetSkelAdapter()]);
            }
        });
    
    // Each times array may now hold duplicate entries. 
    // Sort and remove dupes from each array.
    WorkParallelForN(
        skelAdapters.size(),
        [&](size_t start, size_t end) {
            for (size_t i = start; i < end; ++i) {
                std::vector<double>& times = skelTimesMap[skelAdapters[i]];
                std::sort(times.begin(), times.end());
                times.erase(std::unique(times.begin(), times.end()),
                            times.end());
            }
        });

    // XXX: Skinning meshes are baked at each time sample at which joint
    // transforms or blend shapes are authored. If the joint transforms
    // are authored at sparse time samples, then the deformed meshes will
    // be linearly interpolated on sub-frames. But linearly interpolating
    // deformed meshes is not equivalent to linearly interpolating the
    // the driving animation, particularly when considering joint rotations.
    // It is impossible to get a perfect match at every possible sub-frame,
    // since the resulting stage may be read at arbitrary sub-frames, but
    // we can at least make sure that the samples are correct at the
    // frames on which the stage is expected to be sampled, based on the
    // stage's time-code metadata.
    // In other words, we wish to bake skinning at every time ordinate at
    /// which the output is expected to be sampled.
    const std::vector<double> stageTimes =
        _GetStagePlaybackTimeCodesInRange(stage, interval);

    // Compute the total union of all time samples.
    std::vector<double> allTimes;
    std::vector<double> tmpUnionTimes;
    _UnionTimes(stageTimes, &allTimes, &tmpUnionTimes);
    for (const auto& pair : skelTimesMap) {
        _UnionTimes(pair.second, &allTimes, &tmpUnionTimes);
    }

    // Actual time samples will be default time + the times above.
    times.clear();
    times.reserve(allTimes.size() + 1);
    times.push_back(UsdTimeCode::Default());
    times.insert(times.end(), allTimes.begin(), allTimes.end());

    // For each skinning adapter, store a bit mask identitying which
    // of the above times should be sampled for the adapter.
    WorkParallelForN(
        skelAdapters.size(),
        [&](size_t start, size_t end)
        {
            for (size_t i = start; i < end; ++i) {
                std::vector<bool> timeSampleMask(times.size(), false);

                const auto& timesForSkel = skelTimesMap[skelAdapters[i]];
                if (timesForSkel.empty()) {
                    // Skel has no time samples; only need to
                    // sample at defaults (index=0).
                    timeSampleMask[0] = true;
                } else {
                    for (const double t : timesForSkel) {
                        const auto it =
                            std::lower_bound(allTimes.begin(),
                                             allTimes.end(), t);
                        TF_DEV_AXIOM(it != allTimes.end() && *it == t);
                        // +1 to account for default time (index=0)
                        const size_t index =
                            std::distance(allTimes.begin(), it) + 1;
                        timeSampleMask[index] = true;
                    }
                    if (timesForSkel.size() > 1) {
                        // Mix in any times corresponding to stage playback
                        // that lie within the range of the times for this
                        // skel.
                        const auto start = 
                            std::lower_bound(stageTimes.begin(),
                                             stageTimes.end(),
                                             timesForSkel.front());
                        const auto end =
                            std::upper_bound(stageTimes.begin(),
                                             stageTimes.end(),
                                             timesForSkel.back());

                        for (auto it = start; it != end; ++it) {
                            const auto allTimesIt =
                                std::lower_bound(allTimes.begin(),
                                                 allTimes.end(), *it);
                            TF_DEV_AXIOM(allTimesIt != allTimes.end() &&
                                         *allTimesIt == *it);
                            // +1 to account for default time (index=0)
                            const size_t index =
                                std::distance(allTimes.begin(), allTimesIt) + 1;
                            timeSampleMask[index] = true;
                        }
                    }
                }
                skelAdapters[i]->SetTimeSampleMask(std::move(timeSampleMask));
            }
        });

    return times;
}


/// Convert all SkelRoot prims to Xform prims.
/// This disables the effect of skels, resulting in a normal geometry hierarchy.
void
_ConvertSkelRootsToXforms(const UsdSkelBakeSkinningParms& parms)
{
    TRACE_FUNCTION();

    TF_DEBUG(USDSKEL_BAKESKINNING).Msg(
        "[UsdSkelBakeSkinning] Convert SkelRoot prims to Xforms\n");

    // Find the SkelRoot above each binding.
    std::vector<UsdSkelRoot> skelRootsPerBinding(parms.bindings.size());
    for (size_t i = 0; i< parms.bindings.size(); ++i) {
        const unsigned layerIndex = parms.layerIndices[i];
        if (layerIndex < parms.layers.size()) {
            const SdfLayerHandle& layer = parms.layers[layerIndex];
            const UsdSkelBinding& binding = parms.bindings[i];

            for (const auto& skinningQuery : binding.GetSkinningTargets()) {
                if (const UsdSkelRoot root =
                    UsdSkelRoot::Find(skinningQuery.GetPrim())) {

                    if (const SdfPrimSpecHandle spec =
                        SdfCreatePrimInLayer(layer, root.GetPrim().GetPath())) {
                        spec->SetTypeName(_tokens->Xform);
                        spec->SetSpecifier(SdfSpecifierDef);
                    }
                    break;
                }
            }
        }
    }
}


/// Update extents of any prims whose points were modified by skinning,
/// but which weren't directly updated by the main skinning loop.
void
_PostUpdateExtents(
    const std::vector<_SkinningAdapterRefPtr>& skinningAdapters,
    const std::vector<UsdTimeCode>& times)
{
    TRACE_FUNCTION();

    TF_DEBUG(USDSKEL_BAKESKINNING).Msg(
        "[UsdSkelBakeSkinning] Post-updating prim extents\n");

    // Idenfity adapters to update.
    std::vector<_SkinningAdapterRefPtr> adaptersToUpdate;
    adaptersToUpdate.reserve(skinningAdapters.size());
    for (const auto& adapter : skinningAdapters) {
        if (adapter->RequiresPostExtentUpdate()) {
            adaptersToUpdate.push_back(adapter);
        }
    }

    TF_DEBUG(USDSKEL_BAKESKINNING).Msg(
        "[UsdSkelBakeSkinning]   Updating extents for %zu prims\n",
        adaptersToUpdate.size());

    if (adaptersToUpdate.empty()) {
        return;
    }

    // Compute all extents.
    std::vector<VtVec3fArray> extents(times.size()*adaptersToUpdate.size());
    WorkParallelForN(
        adaptersToUpdate.size(),
        [&adaptersToUpdate,&times,&extents](size_t start, size_t end)
        {
            for (size_t i = start; i < end; ++i) {
                const auto& adapter = adaptersToUpdate[i];
                const UsdGeomBoundable boundable(adapter->GetPrim());

                for (size_t ti = 0; ti < times.size(); ++ti) {
                    if (adapter->ShouldProcessAtTime(ti)) {
                        const size_t extentIndex = times.size()*i + ti;
                        UsdGeomBoundable::ComputeExtentFromPlugins(
                            boundable, times[ti], &extents[extentIndex]);
                    }
                }
            }
        });

    // Author the results.
    for (size_t i = 0; i < adaptersToUpdate.size(); ++i) {
        const auto& adapter = adaptersToUpdate[i];
        const UsdGeomBoundable boundable(adapter->GetPrim());
            
        const UsdAttribute extentAttr = boundable.GetExtentAttr();
        extentAttr.Clear();

        for (size_t ti = 0; ti < times.size(); ++ti) {
            const size_t extentIndex = times.size()*i + ti;
            if (!extents[extentIndex].empty()) {
                extentAttr.Set(extents[extentIndex], times[ti]);
            }
        }
    }
}


struct _HashComparePrim
{
    bool    operator()(const UsdPrim& a, const UsdPrim& b) const
            { return a == b; }
    size_t  operator()(const UsdPrim& prim) const
            { return hash_value(prim); }
};


/// Update extents hints of any ancestor models of skinned prims
/// that already define an extents hint.
void
_UpdateExtentHints(
    const std::vector<_SkinningAdapterRefPtr>& skinningAdapters,
    const std::vector<UsdTimeCode>& times)
{
    TRACE_FUNCTION();

    TF_DEBUG(USDSKEL_BAKESKINNING).Msg(
        "[UsdSkelBakeSkinning] Updating extent hints\n");

    // Find the models that have extentsHints that need to be updated.
    std::unordered_map<UsdPrim, VtArray<_SkinningAdapterRefPtr>,
                       _HashComparePrim>
        modelToAdaptersMap;

    for (const auto& adapter : skinningAdapters) {
        for (UsdPrim p = adapter->GetPrim();
             !p.IsPseudoRoot(); p = p.GetParent()) {
            if (p.IsModel()) {
                const UsdGeomModelAPI model(p);
                if (auto attr = model.GetExtentsHintAttr()) {
                    modelToAdaptersMap[p].push_back(adapter);
                    // Clear any existing time samples, incase they
                    // include samples that differ from our sampling times.
                    attr.Clear();
                }
            }
        }
    }

    TF_DEBUG(USDSKEL_BAKESKINNING).Msg(
        "[UsdSkelBakeSkinning]   Updating extent hints for %zu prims\n",
        modelToAdaptersMap.size());

    if (modelToAdaptersMap.empty()) {
        return;
    }
    
    // Flatten the map down to vectors, for threading convenience.
    std::vector<UsdPrim> modelsToUpdate;
    modelsToUpdate.resize(modelToAdaptersMap.size());
    std::vector<VtArray<_SkinningAdapterRefPtr>> adaptersPerModel;
    adaptersPerModel.resize(modelToAdaptersMap.size());
    {
        size_t index = 0;
        for (const auto& pair : modelToAdaptersMap) {
            modelsToUpdate[index] = pair.first;
            adaptersPerModel[index] = pair.second;
            ++index;
        }
    }

    // Compute all extent hints.
    std::vector<VtVec3fArray> extents(times.size()*skinningAdapters.size());
    WorkParallelForN(
        times.size(),
        [&](size_t start, size_t end)
        {
            UsdGeomBBoxCache bboxCache(
                times[start],
                UsdGeomImageable::GetOrderedPurposeTokens(),
                /*useExtentsHint*/ false);

            for (size_t ti = start; ti < end; ++ti) {

                const UsdTimeCode time = times[ti];

                bboxCache.SetTime(time);

                for (size_t i = 0; i < adaptersPerModel.size(); ++i) {
                    
                    bool shouldProcess = false;
                    for (const auto& adapter : adaptersPerModel[i]) {
                        if (adapter->ShouldProcessAtTime(ti)) {
                            shouldProcess = true;
                            break;
                        }
                    }
                    if (shouldProcess) {
                        const UsdGeomModelAPI model(modelsToUpdate[i]);
                        const size_t extentIndex = times.size()*i + ti;
                        extents[extentIndex] =
                            model.ComputeExtentsHint(bboxCache);
                    }
                }
            }
        });

    // Author the results.
    for (size_t i = 0; i < modelsToUpdate.size(); ++i) {
        const UsdGeomModelAPI model(modelsToUpdate[i]);
        for (size_t ti = 0; ti < times.size(); ++ti) {
            const size_t extentIndex = times.size()*i + ti;
            if (!extents[extentIndex].empty()) {
                model.SetExtentsHint(extents[extentIndex], times[ti]);
            }
        }
    }
}


bool
_SaveLayers(const UsdSkelBakeSkinningParms& parms)
{
    TRACE_FUNCTION();

    TF_DEBUG(USDSKEL_BAKESKINNING).Msg(
        "[UsdSkelBakeSkinning] Saving %zu layers\n",
        parms.layers.size());

    std::atomic_bool error(false);
    WorkParallelForEach(
        parms.layers.begin(), parms.layers.end(),
        [&error](const SdfLayerHandle& layer) {
            if (!layer->Save()) {
                error = true;
            }
        });
    return !error;
}


} // namespace


bool
UsdSkelBakeSkinning(const UsdSkelCache& skelCache,    
                    const UsdSkelBakeSkinningParms& parms,
                    const GfInterval& interval)
{
    TRACE_FUNCTION();

    TF_DEBUG(USDSKEL_BAKESKINNING).Msg(
        "[UsdSkelBakeSkinning] Baking skinning over range %s "
        "for %zu bindings in %zu layers.\n"
        "Deformation flags:\n%s",
        TfStringify(interval).c_str(),
        parms.bindings.size(), parms.layers.size(),
        _DeformationFlagsToString(parms.deformationFlags, "    ").c_str());

    UsdGeomXformCache xfCache;

    // Get the stage from the first valid binding.
    UsdStagePtr stage;
    for (const auto& binding : parms.bindings) {
        if (binding.GetSkeleton()) {
            stage = binding.GetSkeleton().GetPrim().GetStage();
            break;
        }
    }
    if (!stage) {
        return false;
    }

    // Create adapters to wrangle IO on skels and skinnable prims.
    std::vector<_SkelAdapterRefPtr> skelAdapters;
    std::vector<_SkinningAdapterRefPtr> skinningAdapters;
    if (!_CreateAdapters(parms, skelCache, &skelAdapters,
                         &skinningAdapters, &xfCache)) {
        return false;
    }

    // Compute an array of times at which the adapters should be processed.
    // The skel adapters are additionally annotated with a mask indicating
    // whether or not each individual skel needs to be processed at each time.
    const std::vector<UsdTimeCode> times =
        _ComputeTimeSamples(stage, interval, skelAdapters,
                            skinningAdapters, &xfCache);

    TF_DEBUG(USDSKEL_BAKESKINNING).Msg(
        "[UsdSkelBakeSkinning] Baking skinning for %zu prims, "
        "deformed by %zu skels, over %zu time samples\n",
        skinningAdapters.size(), skelAdapters.size(), times.size());

    // Defer change processing.
    std::unique_ptr<SdfChangeBlock> changeBlock(new SdfChangeBlock);
    {
        size_t bytesStored = 0;
        std::vector<size_t> bytesStoredPerLayer(parms.layers.size());

        for (size_t ti = 0; ti < times.size(); ++ti) {

            const UsdTimeCode time = times[ti];

            TF_DEBUG(USDSKEL_BAKESKINNING).Msg(
                "[UsdSkelBakeSkinning]   Baking skinning at sample "
                "%zu (time=%s)\n", ti, TfStringify(time).c_str());

            // Update all required transforms for this time.
            xfCache.SetTime(time);

            TF_DEBUG(USDSKEL_BAKESKINNING).Msg(
                "[UsdSkelBakeSkinning] Reading skel transforms at time %s\n",
                TfStringify(time).c_str());

            for (const auto& skelAdapter : skelAdapters) {
                skelAdapter->UpdateTransform(ti, &xfCache);
            }

            TF_DEBUG(USDSKEL_BAKESKINNING).Msg(
                "[UsdSkelBakeSkinning] Reading skinned prim transforms "
                "at time %s\n", TfStringify(time).c_str());

            for (const auto& skinningAdapter : skinningAdapters) {
                skinningAdapter->UpdateTransform(ti, &xfCache);
            }

            TF_DEBUG(USDSKEL_BAKESKINNING).Msg(
                "[UsdSkelBakeSkinning] Reading skel animation at time %s\n",
                TfStringify(time).c_str());

            // Update all skel animations for this time.
            WorkParallelForEach(
                skelAdapters.begin(), skelAdapters.end(),
                [time,ti](const _SkelAdapterRefPtr& skelAdapter) {
                    skelAdapter->UpdateAnimation(time, ti);
                });

            TF_DEBUG(USDSKEL_BAKESKINNING).Msg(
                "[UsdSkelBakeSkinning] Updating skinning adapters at time %s\n",
                TfStringify(time).c_str());

            // Update all skinning adapters for this time.
            WorkParallelForEach(
                skinningAdapters.begin(), skinningAdapters.end(),
                [time,ti](
                    const _SkinningAdapterRefPtr& skinningAdapter) {  
                    skinningAdapter->Update(time, ti);
                });

            TF_DEBUG(USDSKEL_BAKESKINNING).Msg(
                "[UsdSkelBakeSkinning] Writing data to layers at time %s\n",
                TfStringify(time).c_str());

            // Write the results from each skinning adapter.
            // This must be done in serial for each layer being written,
            // but different layers may be written to at the same time.
            WorkParallelForN(
                parms.layers.size(),
                [time, ti, &parms, &skinningAdapters, &bytesStoredPerLayer]
                (size_t start, size_t end)
                {
                    for (size_t i = start; i < end; ++i) {
                        size_t bytesStored = 0;
                        for (const auto& adapter : skinningAdapters) {
                            if (adapter->GetLayerIndex() == i) {
                                bytesStored += adapter->Write(time, ti);
                            }
                        }
                        bytesStoredPerLayer[i] = bytesStored;
                    }
                });
            bytesStored += std::accumulate(bytesStoredPerLayer.begin(),
                                           bytesStoredPerLayer.end(), 0);

            if (parms.memoryLimit && parms.saveLayers &&
                bytesStored > parms.memoryLimit) {
                TF_DEBUG(USDSKEL_BAKESKINNING).Msg(
                    "[UsdSkelBakeSkinning] Memory limit exceeded "
                    "(%zu bytes of pending data). Flushing data to disk.\n",
                    bytesStored);

                // The values stored in Sdf have exceeded our memory limits.
                // Save the layer to flush changes to disk.
                if (!_SaveLayers(parms)) {
                    return false;
                }

                bytesStored = 0;
            }
        }

        _ConvertSkelRootsToXforms(parms);
    }

    // Expire the change block. Changes will be processed on the stage.
    {
        TRACE_SCOPE("Process stage changes");

        TF_DEBUG(USDSKEL_BAKESKINNING).Msg(
            "[UsdSkelBakeSkinning] Processing stage changes\n");

        changeBlock.reset();
    }

    if (parms.updateExtents) {
        _PostUpdateExtents(skinningAdapters, times);
    }
    if (parms.updateExtentHints) {
        _UpdateExtentHints(skinningAdapters, times);
    }
    return !parms.saveLayers || _SaveLayers(parms);
}


bool
UsdSkelBakeSkinning(const UsdPrimRange& range, const GfInterval& interval)
{
    UsdSkelBakeSkinningParms parms;
    // Backwards-compatibility: do not save during skinning.
    parms.saveLayers = false;

    UsdSkelCache skelCache;

    std::vector<UsdSkelBinding> bindings;

    // Build up the complete list of bindings to process.
    for (auto it = range.begin(); it != range.end(); ++it) {
        if (it->IsA<UsdSkelRoot>()) {

            TF_DEBUG(USDSKEL_BAKESKINNING).Msg(
                "[UsdSkelBakeSkinning] Populating cache for <%s>\n",
                it->GetPath().GetText());

            const UsdSkelRoot skelRoot(*it);
            skelCache.Populate(skelRoot);

            if (skelCache.ComputeSkelBindings(skelRoot, &bindings)) {
                parms.bindings.insert(parms.bindings.end(),
                                      bindings.begin(), bindings.end());
            }
        }
    }
    if (parms.bindings.empty()) {
        // Nothing to do.
        return true;
    }

    // Follow the first binding to determine the stage
    // (and from there, the current authoring layer)
    parms.layers.assign(
        1, parms.bindings[0].GetSkeleton().GetPrim().GetStage()
        ->GetEditTarget().GetLayer());
    parms.layerIndices.assign(parms.bindings.size(), 0);
    return UsdSkelBakeSkinning(skelCache, parms, interval);
}


bool
UsdSkelBakeSkinning(const UsdSkelRoot& skelRoot, const GfInterval& interval)
{
    UsdSkelBakeSkinningParms parms;
    // Backwards-compatibility: do not save during skinning.
    parms.saveLayers = false;

    TF_DEBUG(USDSKEL_BAKESKINNING).Msg(
        "[UsdSkelBakeSkinning] Populating cache for <%s>\n",
        skelRoot.GetPrim().GetPath().GetText());

    UsdSkelCache skelCache;
    skelCache.Populate(skelRoot);

    if (skelCache.ComputeSkelBindings(skelRoot, &parms.bindings)) {
        if (parms.bindings.empty()) {
            // Nothing to do.
            return true;
        }
        parms.layers.assign(
            1, skelRoot.GetPrim().GetStage()->GetEditTarget().GetLayer());
        parms.layerIndices.assign(parms.bindings.size(), 0);
        return UsdSkelBakeSkinning(skelCache, parms, interval);
    }
    return false;
}


PXR_NAMESPACE_CLOSE_SCOPE<|MERGE_RESOLUTION|>--- conflicted
+++ resolved
@@ -614,11 +614,8 @@
                 _skinningInvTransposeXformsTask.SetActive(
                     true, /*required*/ false);
 
-<<<<<<< HEAD
-=======
                 // The animQuery object may not be valid if the skeleton has a
                 // rest transform attribute.
->>>>>>> 36b61101
                 if (animQuery && animQuery.JointTransformsMightBeTimeVarying()) {
                     _skinningXformsTask.SetMightBeTimeVarying(true);
                     _skinningInvTransposeXformsTask.SetMightBeTimeVarying(true);
